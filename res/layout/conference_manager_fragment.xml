--- conflicted
+++ resolved
@@ -33,11 +33,7 @@
         android:layout_height="match_parent"
         android:listSelector="@null"
         android:background="@color/background_dialer_white"
-<<<<<<< HEAD
-        android:divider="@null" />
-=======
         android:divider="@null"
         android:focusableInTouchMode="true"
         android:focusable="true"/>
->>>>>>> d27ad14e
 </FrameLayout>