/*
 * Copyright (C) 2013 The Android Open Source Project
 *
 * Licensed under the Apache License, Version 2.0 (the "License");
 * you may not use this file except in compliance with the License.
 * You may obtain a copy of the License at
 *
 *      http://www.apache.org/licenses/LICENSE-2.0
 *
 * Unless required by applicable law or agreed to in writing, software
 * distributed under the License is distributed on an "AS IS" BASIS,
 * WITHOUT WARRANTIES OR CONDITIONS OF ANY KIND, either express or implied.
 * See the License for the specific language governing permissions and
 * limitations under the License
 */

package com.android.incallui;

import android.content.Context;
<<<<<<< HEAD
import android.os.SystemProperties;
import android.telecom.VideoProfile;
=======
import android.telecom.TelecomManager;
>>>>>>> d27ad14e

import java.util.List;

/**
 * Presenter for the Incoming call widget.
 */
public class AnswerPresenter extends Presenter<AnswerPresenter.AnswerUi>
        implements CallList.CallUpdateListener, CallList.Listener,
        CallList.ActiveSubChangeListener {

    private static final String TAG = AnswerPresenter.class.getSimpleName();

    private String mCallId[] = new String[CallList.PHONE_COUNT];
    private Call mCall[] = new Call[CallList.PHONE_COUNT];
    private boolean mHasTextMessages = false;

    @Override
    public void onUiReady(AnswerUi ui) {
        Log.d(this, "onUiReady ui=" + ui);
        super.onUiReady(ui);

        final CallList calls = CallList.getInstance();
        Call call = calls.getVideoUpgradeRequestCall();
        Log.d(this, "getVideoUpgradeRequestCall call =" + call);

        if (call != null && calls.getIncomingCall() == null) {
            processVideoUpgradeRequestCall(call);
        }
        for (int i = 0; i < CallList.PHONE_COUNT; i++) {
            int[] subId = CallList.getInstance().getSubId(i);
            call = calls.getCallWithState(Call.State.INCOMING, 0, subId[0]);
            if (call == null) {
                call = calls.getCallWithState(Call.State.CALL_WAITING, 0, subId[0]);
            }
            if (call != null) {
                processIncomingCall(call);
            }
        }

        // Listen for incoming calls.
        calls.addListener(this);
        CallList.getInstance().addActiveSubChangeListener(this);
    }

    @Override
    public void onUiUnready(AnswerUi ui) {
        super.onUiUnready(ui);

        CallList.getInstance().removeListener(this);

        // This is necessary because the activity can be destroyed while an incoming call exists.
        // This happens when back button is pressed while incoming call is still being shown.
        for (int i = 0; i < CallList.PHONE_COUNT; i++) {
            if (mCallId[i] != null) {
                CallList.getInstance().removeCallUpdateListener(mCallId[i], this);
            }
        }
        CallList.getInstance().removeActiveSubChangeListener(this);
    }

    @Override
    public void onCallListChange(CallList callList) {
        Log.d(this, "onCallListChange callList=" + callList);
        // no-op
    }

    @Override
    public void onDisconnect(Call call) {
        // no-op
    }

    @Override
    public void onIncomingCall(Call call) {
        int subId = call.getSubId();
        int phoneId = CallList.getInstance().getPhoneId(subId);
        // TODO: Ui is being destroyed when the fragment detaches.  Need clean up step to stop
        // getting updates here.
        Log.d(this, "onIncomingCall: " + this);
        if (getUi() != null) {
            Call modifyCall = CallList.getInstance().getVideoUpgradeRequestCall();
            if (modifyCall != null) {
                getUi().showAnswerUi(false);
                int modifyPhoneId = CallList.getInstance().getPhoneId(modifyCall.getSubId());
                Log.d(this, "declining upgrade request id: " + modifyPhoneId);
                CallList.getInstance().removeCallUpdateListener(mCallId[modifyPhoneId], this);
                InCallPresenter.getInstance().declineUpgradeRequest(getUi().getContext());
            }
            if (!call.getId().equals(mCallId[phoneId])) {
                // A new call is coming in.
                processIncomingCall(call);
            }
        }
    }

    private boolean isVideoUpgradePending(Call call) {
        boolean isUpgradePending = false;
        if (call.getSessionModificationState()
                == Call.SessionModificationState.RECEIVED_UPGRADE_TO_VIDEO_REQUEST) {
            isUpgradePending = true;
        }
        return isUpgradePending;
    }

    @Override
    public void onUpgradeToVideo(Call call) {
        Log.d(this, "onUpgradeToVideo: " + this + " call=" + call);
        if (getUi() == null) {
            Log.d(this, "onUpgradeToVideo ui is null");
            return;
        }
        boolean isUpgradePending = isVideoUpgradePending(call);
        InCallPresenter inCallPresenter = InCallPresenter.getInstance();
        if (isUpgradePending
                && inCallPresenter.getInCallState() == InCallPresenter.InCallState.INCOMING) {
            Log.d(this, "declining upgrade request");
            inCallPresenter.declineUpgradeRequest(getUi().getContext());
        } else if (isUpgradePending) {
            Log.d(this, "process upgrade request as no MT call");
            processVideoUpgradeRequestCall(call);
        }
    }

    private void processIncomingCall(Call call) {
        int subId = call.getSubId();
        int phoneId = CallList.getInstance().getPhoneId(subId);
        mCallId[phoneId] = call.getId();
        mCall[phoneId] = call;

        // Listen for call updates for the current call.
        CallList.getInstance().addCallUpdateListener(mCallId[phoneId], this);

        Log.d(TAG, "Showing incoming for call id: " + mCallId[phoneId] + " " + this);
        final List<String> textMsgs = CallList.getInstance().getTextResponses(call.getId());
        getUi().showAnswerUi(true);
        configureAnswerTargetsForSms(call, textMsgs);
    }

    private void processVideoUpgradeRequestCall(Call call) {
        Log.d(this, " processVideoUpgradeRequestCall call=" + call);
        final int currentVideoState = call.getVideoState();
        final int modifyToVideoState = call.getModifyToVideoState();

        if (currentVideoState == modifyToVideoState) {
            Log.w(this, "processVideoUpgradeRequestCall: Video states are same. Return.");
            return;
        }

        int subId = call.getSubId();
        int phoneId = CallList.getInstance().getPhoneId(subId);
        mCallId[phoneId] = call.getId();
        mCall[phoneId] = call;

        // Listen for call updates for the current call.
        CallList.getInstance().addCallUpdateListener(mCallId[phoneId], this);
        AnswerUi ui = getUi();

        if (ui == null) {
            Log.e(this, "Ui is null. Can't process upgrade request");
            return;
        }
        ui.showAnswerUi(true);
        ui.showTargets(getUiTarget(currentVideoState, modifyToVideoState));

    }

    private int getUiTarget(int currentVideoState, int modifyToVideoState) {
        if (showVideoUpgradeOptions(currentVideoState, modifyToVideoState)) {
            return AnswerFragment.TARGET_SET_FOR_VIDEO_UPGRADE_REQUEST;
        } else if (isEnabled(modifyToVideoState, VideoProfile.VideoState.BIDIRECTIONAL)) {
            return AnswerFragment.TARGET_SET_FOR_BIDIRECTIONAL_VIDEO_ACCEPT_REJECT_REQUEST;
        }  else if (isEnabled(modifyToVideoState, VideoProfile.VideoState.TX_ENABLED)) {
            return AnswerFragment.TARGET_SET_FOR_VIDEO_TRANSMIT_ACCEPT_REJECT_REQUEST;
        }  else if (isEnabled(modifyToVideoState, VideoProfile.VideoState.RX_ENABLED)) {
            return AnswerFragment.TARGET_SET_FOR_VIDEO_RECEIVE_ACCEPT_REJECT_REQUEST;
        }
        return AnswerFragment.TARGET_SET_FOR_VIDEO_UPGRADE_REQUEST;
    }

    private boolean showVideoUpgradeOptions(int currentVideoState, int modifyToVideoState) {
        return currentVideoState == VideoProfile.VideoState.AUDIO_ONLY &&
            isEnabled(modifyToVideoState, VideoProfile.VideoState.BIDIRECTIONAL);
    }

    private boolean isEnabled(int videoState, int mask) {
        return (videoState & mask) == mask;
    }

    @Override
    public void onCallChanged(Call call) {
        Log.d(this, "onCallStateChange() " + call + " " + this);
        if (call.getState() != Call.State.INCOMING) {
            int subId = call.getSubId();
            int phoneId = CallList.getInstance().getPhoneId(subId);

            boolean isUpgradePending = isVideoUpgradePending(call);
            if (!isUpgradePending) {
                // Stop listening for updates.
                CallList.getInstance().removeCallUpdateListener(mCallId[phoneId], this);
            }

            final Call incall = CallList.getInstance().getIncomingCall();
            if (incall != null || isUpgradePending) {
                getUi().showAnswerUi(true);
            } else {
                getUi().showAnswerUi(false);
            }

            // mCallId will hold the state of the call. We don't clear the mCall variable here as
            // it may be useful for sending text messages after phone disconnects.
            mCallId[phoneId] = null;
            mHasTextMessages = false;
        } else if (!mHasTextMessages) {
            final List<String> textMsgs = CallList.getInstance().getTextResponses(call.getId());
            if (textMsgs != null) {
                configureAnswerTargetsForSms(call, textMsgs);
            }
        }
    }

    // get active phoneId, for which call is visible to user
    private int getActivePhoneId() {
        int phoneId = -1;
        if (CallList.getInstance().isDsdaEnabled()) {
            int subId = CallList.getInstance().getActiveSubscription();
            phoneId = CallList.getInstance().getPhoneId(subId);
        } else {
            for (int i = 0; i < mCall.length; i++) {
                if (mCall[i] != null) {
                    phoneId = i;
                }
            }
        }
        return phoneId;
    }

    public void onAnswer(int videoState, Context context) {
        int phoneId = getActivePhoneId();
        Log.i(this, "onAnswer  mCallId:" + mCallId + "phoneId:" + phoneId + " videoState="
                + videoState);
        if (mCallId == null || phoneId == -1) {
            return;
        }

        /**
         * To test call deflection this property has to be set with the
         * number to which the call should be deflected. If this property is
         * set to a number, on pressing the UI answer button, call deflect
         * request will be sent. This is done to provide hooks to test call
         * deflection through the UI answer button. For commercialization UI
         * should be customized to call this API through the Call deflect UI
         * button By default this property is not set and Answer button will
         * work as expected.
         * Example:
         * To deflect call to number 12345
         * adb shell setprop persist.radio.deflect.number 12345
         *
         * Toggle above property and to invoke answerCallWithCallType
         * adb shell setprop persist.radio.deflect.number ""
         */
        String deflectcall = SystemProperties.get("persist.radio.deflect.number");
        if (deflectcall != null && !deflectcall.isEmpty()) {
            Log.i(this, "deflectCall " + mCallId + "to" + deflectcall);
            TelecomAdapter.getInstance().deflectCall(mCall[phoneId].getId(), deflectcall);
            return;
        }

        if (mCall[phoneId].getSessionModificationState()
                == Call.SessionModificationState.RECEIVED_UPGRADE_TO_VIDEO_REQUEST) {
            InCallPresenter.getInstance().acceptUpgradeRequest(videoState, context);
        } else {
            TelecomAdapter.getInstance().answerCall(mCall[phoneId].getId(), videoState);
        }
    }

    public void onDeflect(String number) {
        int phoneId = getActivePhoneId();
        Log.i(this, "onDeflect  mCallId:" + mCallId + "phoneId:" + phoneId + "to" + number);
        if (mCallId == null || phoneId == -1 || number == null || number.isEmpty()) {
            return;
        }

        TelecomAdapter.getInstance().deflectCall(mCall[phoneId].getId(), number);

    }

    /**
     * TODO: We are using reject and decline interchangeably. We should settle on
     * reject since it seems to be more prevalent.
     */
    public void onDecline(Context context) {
        int phoneId = getActivePhoneId();
        Log.i(this, "onDecline mCallId:" + mCallId + "phoneId:" + phoneId);
        if (mCall[phoneId].getSessionModificationState()
                == Call.SessionModificationState.RECEIVED_UPGRADE_TO_VIDEO_REQUEST) {
            InCallPresenter.getInstance().declineUpgradeRequest(context);
        } else {
            TelecomAdapter.getInstance().rejectCall(mCall[phoneId].getId(), false, null);
        }
    }

    public void onText() {
        if (getUi() != null) {
            InCallPresenter.getInstance().getTelecomManager().silenceRinger();
            getUi().showMessageDialog();
        }
    }

    public void rejectCallWithMessage(String message) {
        int phoneId = getActivePhoneId();
        Log.i(this, "sendTextToDefaultActivity()...phoneId:" + phoneId);
        TelecomAdapter.getInstance().rejectCall(mCall[phoneId].getId(), true, message);

        onDismissDialog();
    }

    public void onDismissDialog() {
        InCallPresenter.getInstance().onDismissDialog();
    }

    private void configureAnswerTargetsForSms(Call call, List<String> textMsgs) {
        final Context context = getUi().getContext();

        mHasTextMessages = textMsgs != null;
        boolean withSms =
                call.can(android.telecom.Call.Details.CAPABILITY_RESPOND_VIA_TEXT)
                && mHasTextMessages;
        if (call.isVideoCall(context)) {
            if (withSms) {
                getUi().showTargets(AnswerFragment.TARGET_SET_FOR_VIDEO_WITH_SMS);
                getUi().configureMessageDialog(textMsgs);
            } else {
                getUi().showTargets(AnswerFragment.TARGET_SET_FOR_VIDEO_WITHOUT_SMS);
            }
        } else {
            if (withSms) {
                getUi().showTargets(AnswerFragment.TARGET_SET_FOR_AUDIO_WITH_SMS);
                getUi().configureMessageDialog(textMsgs);
            } else {
                getUi().showTargets(AnswerFragment.TARGET_SET_FOR_AUDIO_WITHOUT_SMS);
            }
        }
    }

    interface AnswerUi extends Ui {
        public void showAnswerUi(boolean show);
        public void showTargets(int targetSet);
        public void showMessageDialog();
        public void configureMessageDialog(List<String> textResponses);
        public Context getContext();
    }

    @Override
    public void onActiveSubChanged(int subId) {
        final CallList calls = CallList.getInstance();
        final Call call = calls.getIncomingCall();
        int phoneId = CallList.getInstance().getPhoneId(subId);
        if ((call != null) && (call.getId() == mCallId[phoneId])) {
            Log.i(this, "Show incoming for call id: " + mCallId[phoneId] + " " + this);
            final List<String> textMsgs = CallList.getInstance().getTextResponses(
                    call.getId());
            getUi().showAnswerUi(true);

            boolean withSms = call.can(PhoneCapabilities.RESPOND_VIA_TEXT) && textMsgs != null;
            if (call.isVideoCall(getUi().getContext())) {
                if (withSms) {
                    getUi().showTargets(AnswerFragment.TARGET_SET_FOR_VIDEO_WITH_SMS);
                    getUi().configureMessageDialog(textMsgs);
                } else {
                    getUi().showTargets(AnswerFragment.TARGET_SET_FOR_VIDEO_WITHOUT_SMS);
                }
            } else {
                if (withSms) {
                    getUi().showTargets(AnswerFragment.TARGET_SET_FOR_AUDIO_WITH_SMS);
                    getUi().configureMessageDialog(textMsgs);
                } else {
                    getUi().showTargets(AnswerFragment.TARGET_SET_FOR_AUDIO_WITHOUT_SMS);
                }
            }
        } else if ((call == null) && (calls.hasAnyLiveCall(subId))) {
            Log.i(this, "Hide incoming for call id: " + mCallId[phoneId] + " " + this);
            getUi().showAnswerUi(false);
        } else {
            Log.i(this, "No incoming call present for sub = " + subId + " " + this);
        }
    }
}<|MERGE_RESOLUTION|>--- conflicted
+++ resolved
@@ -17,12 +17,9 @@
 package com.android.incallui;
 
 import android.content.Context;
-<<<<<<< HEAD
 import android.os.SystemProperties;
+import android.telecom.TelecomManager;
 import android.telecom.VideoProfile;
-=======
-import android.telecom.TelecomManager;
->>>>>>> d27ad14e
 
 import java.util.List;
 
@@ -385,7 +382,8 @@
                     call.getId());
             getUi().showAnswerUi(true);
 
-            boolean withSms = call.can(PhoneCapabilities.RESPOND_VIA_TEXT) && textMsgs != null;
+            boolean withSms = call.can(android.telecom.Call.Details.CAPABILITY_RESPOND_VIA_TEXT)
+                    && textMsgs != null;
             if (call.isVideoCall(getUi().getContext())) {
                 if (withSms) {
                     getUi().showTargets(AnswerFragment.TARGET_SET_FOR_VIDEO_WITH_SMS);
