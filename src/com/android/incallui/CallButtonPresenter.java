--- conflicted
+++ resolved
@@ -191,8 +191,6 @@
         setAudioMode(newMode);
     }
 
-<<<<<<< HEAD
-=======
     public void endCallClicked() {
         if (mCall == null) {
             return;
@@ -215,7 +213,6 @@
         }
     }
 
->>>>>>> e3a1a624
     public void manageConferenceButtonClicked() {
         getUi().displayManageConferencePanel(true);
     }
