--- conflicted
+++ resolved
@@ -32,12 +32,9 @@
 import android.widget.ImageView;
 import android.widget.TextView;
 
-<<<<<<< HEAD
 import com.android.contacts.common.util.ViewUtil;
 import com.android.services.telephony.common.Call;
 
-=======
->>>>>>> 08235996
 import java.util.List;
 
 /**
@@ -50,17 +47,10 @@
     private TextView mPhoneNumber;
     private TextView mNumberLabel;
     private TextView mPrimaryName;
-    private TextView mCallServiceLabel;
-    private ImageView mCallServiceIcon;
     private TextView mCallStateLabel;
     private TextView mCallTypeLabel;
     private ImageView mPhoto;
     private TextView mElapsedTime;
-<<<<<<< HEAD
-=======
-    private ViewGroup mSupplementaryInfoContainer;
-    private Button mConnectionHandoffButton;
->>>>>>> 08235996
 
     // Secondary caller info
     private ViewStub mSecondaryCallInfo;
@@ -117,12 +107,9 @@
         mNumberLabel = (TextView) view.findViewById(R.id.label);
         mSecondaryCallInfo = (ViewStub) view.findViewById(R.id.secondary_call_info);
         mPhoto = (ImageView) view.findViewById(R.id.photo);
-        mCallServiceLabel = (TextView) view.findViewById(R.id.callServiceLabel);
-        mCallServiceIcon = (ImageView) view.findViewById(R.id.callServiceIcon);
         mCallStateLabel = (TextView) view.findViewById(R.id.callStateLabel);
         mCallTypeLabel = (TextView) view.findViewById(R.id.callTypeLabel);
         mElapsedTime = (TextView) view.findViewById(R.id.elapsedTime);
-<<<<<<< HEAD
 
         mEndCallButton = view.findViewById(R.id.endButton);
         mEndCallButton.setOnClickListener(new View.OnClickListener() {
@@ -132,17 +119,6 @@
             }
         });
         ViewUtil.setupFloatingActionButton(mEndCallButton, getResources());
-=======
-        mSupplementaryInfoContainer =
-            (ViewGroup) view.findViewById(R.id.supplementary_info_container);
-        mConnectionHandoffButton = (Button) view.findViewById(R.id.connectionHandoffButton);
-        mConnectionHandoffButton.setOnClickListener(new OnClickListener() {
-            @Override
-            public void onClick(View v) {
-                getPresenter().connectionHandoffClicked();
-            }
-        });
->>>>>>> 08235996
     }
 
     @Override
@@ -157,7 +133,6 @@
     @Override
     public void setShowConnectionHandoff(boolean showConnectionHandoff) {
         Log.v(this, "setShowConnectionHandoff: " + showConnectionHandoff);
-        mConnectionHandoffButton.setVisibility(showConnectionHandoff ? View.VISIBLE : View.GONE);
     }
 
     @Override
@@ -265,113 +240,33 @@
     }
 
     @Override
-<<<<<<< HEAD
     public void setCallState(int state, int cause, boolean bluetoothOn,
             String gatewayLabel, String gatewayNumber, String wifiConnection) {
         String callStateLabel = null;
-=======
-    public void setCallState(int state, int cause, boolean bluetoothOn, String gatewayLabel,
-            String gatewayNumber, boolean isWiFi, boolean isHandoffCapable,
-            boolean isHandoffPending) {
-        String callStateText = null;
->>>>>>> 08235996
 
         if (Call.State.isDialing(state) && !TextUtils.isEmpty(gatewayLabel)) {
             // Provider info: (e.g. "Calling via <gatewayLabel>")
-            callStateText = gatewayLabel;
-        } else {
-            callStateText = getCallStateLabelFromState(state, cause);
-        }
-
-        // Only show call service related text if call state is not being displayed.
-        String callServiceText = null;
-        if (TextUtils.isEmpty(callStateText)) {
-            if (isHandoffPending) {
-                callServiceText = getResources().getString(R.string.handoff_status_pending);
-            } else if (isWiFi) {
-                callServiceText = getResources().getString(R.string.in_call_wifi_connected);
-            }
-        }
-
-        Log.v(this, "setCallState " + callStateText);
+            callStateLabel = gatewayLabel;
+        } else {
+            callStateLabel = getCallStateLabelFromState(state, cause);
+        }
+
+        Log.v(this, "setCallState " + callStateLabel);
         Log.v(this, "DisconnectCause " + DisconnectCause.toString(cause));
         Log.v(this, "bluetooth on " + bluetoothOn);
         Log.v(this, "gateway " + gatewayLabel + gatewayNumber);
 
-<<<<<<< HEAD
         // Update the call state label.
         if (!TextUtils.isEmpty(callStateLabel)) {
             mCallStateLabel.setText(callStateLabel);
             mCallStateLabel.setVisibility(View.VISIBLE);
-=======
-        // There are cases where we totally skip the animation, in which case remove the transition
-        // animation here and restore it afterwards.
-        final boolean skipAnimation = (Call.State.isDialing(state)
-                || state == Call.State.DISCONNECTED || state == Call.State.DISCONNECTING);
-        LayoutTransition transition = null;
-        if (skipAnimation) {
-            transition = mSupplementaryInfoContainer.getLayoutTransition();
-            mSupplementaryInfoContainer.setLayoutTransition(null);
-        }
-
-        updateCallServiceLabel(isWiFi, callServiceText);
-        updateCallStateLabel(state, bluetoothOn, callStateText);
-
-        // Only show the handoff button if call state is not being displayed.
-        boolean showHandoffButton = isHandoffCapable && TextUtils.isEmpty(callStateText);
-        mConnectionHandoffButton.setVisibility(showHandoffButton ? View.VISIBLE : View.GONE);
-        mConnectionHandoffButton.setEnabled(!isHandoffPending);
-
-        // Background color.
-        if (isWiFi) {
-            mSupplementaryInfoContainer.setBackgroundResource(R.color.wifi_connected_background);
-        } else {
-            mSupplementaryInfoContainer.setBackgroundResource(
-                    R.color.incall_call_banner_background_color);
-        }
-
-        // Restore the animation.
-        if (skipAnimation) {
-            mSupplementaryInfoContainer.setLayoutTransition(transition);
-        }
-    }
-
-    private void updateCallServiceLabel(boolean isWiFi, String text) {
-        if (!TextUtils.isEmpty(text)) {
-            mCallServiceLabel.setText(text);
-            if (isWiFi) {
-                mCallServiceIcon.setImageResource(R.drawable.ic_in_call_wifi);
-                mCallServiceIcon.setVisibility(View.VISIBLE);
-            } else {
-                mCallServiceIcon.setVisibility(View.GONE);
-            }
-            mCallServiceLabel.setVisibility(View.VISIBLE);
-        } else {
-            mCallServiceLabel.setText("");
-            mCallServiceIcon.setVisibility(View.GONE);
-            mCallServiceLabel.setVisibility(View.GONE);
-        }
-    }
-
-    private void updateCallStateLabel(int state, boolean bluetoothOn, String text) {
-        if (!TextUtils.isEmpty(text)) {
-            mCallStateLabel.setVisibility(View.VISIBLE);
-            mCallStateLabel.setText(text);
-
-            if (Call.State.INCOMING == state) {
-                setBluetoothOn(bluetoothOn);
-            }
->>>>>>> 08235996
         } else {
             mCallStateLabel.setVisibility(View.GONE);
         }
-<<<<<<< HEAD
 
         if (Call.State.INCOMING == state) {
             setBluetoothOn(bluetoothOn);
         }
-=======
->>>>>>> 08235996
     }
 
     private void showInternetCallLabel(boolean show) {
