/*
 * Copyright (C) 2013 The Android Open Source Project
 *
 * Licensed under the Apache License, Version 2.0 (the "License");
 * you may not use this file except in compliance with the License.
 * You may obtain a copy of the License at
 *
 *      http://www.apache.org/licenses/LICENSE-2.0
 *
 * Unless required by applicable law or agreed to in writing, software
 * distributed under the License is distributed on an "AS IS" BASIS,
 * WITHOUT WARRANTIES OR CONDITIONS OF ANY KIND, either express or implied.
 * See the License for the specific language governing permissions and
 * limitations under the License
 */

package com.android.incallui;

import android.Manifest;
import android.app.Activity;
import android.app.FragmentManager;
import android.content.Context;
import android.content.Intent;
import android.content.pm.ApplicationInfo;
import android.content.pm.PackageManager;
import android.graphics.drawable.Drawable;
import android.net.Uri;
import android.os.Bundle;
import android.telecom.Call.Details;
import android.os.SystemClock;
import android.telecom.DisconnectCause;
import android.telecom.PhoneAccount;
import android.telecom.PhoneAccountHandle;
import android.telecom.StatusHints;
import android.telecom.TelecomManager;
import android.telecom.VideoProfile;
import android.telephony.PhoneNumberUtils;
import android.text.TextUtils;
import android.view.accessibility.AccessibilityManager;

import com.android.incallui.ContactInfoCache.ContactCacheEntry;
import com.android.incallui.ContactInfoCache.ContactInfoCacheCallback;
import com.android.incallui.InCallPresenter.InCallDetailsListener;
import com.android.incallui.InCallPresenter.InCallEventListener;
import com.android.incallui.InCallPresenter.InCallState;
import com.android.incallui.InCallPresenter.InCallStateListener;
import com.android.incallui.InCallPresenter.IncomingCallListener;
import com.android.incalluibind.ObjectFactory;

import java.lang.ref.WeakReference;

import com.google.common.base.Preconditions;

/**
 * Presenter for the Call Card Fragment.
 * <p>
 * This class listens for changes to InCallState and passes it along to the fragment.
 */
public class CallCardPresenter extends Presenter<CallCardPresenter.CallCardUi>
        implements InCallStateListener, IncomingCallListener, InCallDetailsListener,
        InCallEventListener, CallList.CallUpdateListener {

    public interface EmergencyCallListener {
        public void onCallUpdated(BaseFragment fragment, boolean isEmergency);
    }

    private static final String TAG = CallCardPresenter.class.getSimpleName();
    private static final long CALL_TIME_UPDATE_INTERVAL_MS = 1000;

    private final EmergencyCallListener mEmergencyCallListener =
            ObjectFactory.newEmergencyCallListener();

    private Call mPrimary;
    private Call mSecondary;
    private ContactCacheEntry mPrimaryContactInfo;
    private ContactCacheEntry mSecondaryContactInfo;
    private CallTimer mCallTimer;
    private Context mContext;
    private boolean mSpinnerShowing = false;
<<<<<<< HEAD
    private boolean mIsFullscreen = false;
    private long mBaseChronometerTime = 0;
=======
    private boolean mHasShownToast = false;
>>>>>>> c2038015

    public static class ContactLookupCallback implements ContactInfoCacheCallback {
        private final WeakReference<CallCardPresenter> mCallCardPresenter;
        private final boolean mIsPrimary;

        public ContactLookupCallback(CallCardPresenter callCardPresenter, boolean isPrimary) {
            mCallCardPresenter = new WeakReference<CallCardPresenter>(callCardPresenter);
            mIsPrimary = isPrimary;
        }

        @Override
        public void onContactInfoComplete(String callId, ContactCacheEntry entry) {
            CallCardPresenter presenter = mCallCardPresenter.get();
            if (presenter != null) {
                presenter.onContactInfoComplete(callId, entry, mIsPrimary);
            }
        }

        @Override
        public void onImageLoadComplete(String callId, ContactCacheEntry entry) {
            CallCardPresenter presenter = mCallCardPresenter.get();
            if (presenter != null) {
                presenter.onImageLoadComplete(callId, entry);
            }
        }

    }

    public CallCardPresenter() {
        // create the call timer
        mCallTimer = new CallTimer(new Runnable() {
            @Override
            public void run() {
                updateCallTime();
            }
        });
    }

    public void init(Context context, Call call) {
        mContext = Preconditions.checkNotNull(context);

        // Call may be null if disconnect happened already.
        if (call != null) {
            mPrimary = call;
            if (shouldShowNoteSentToast(mPrimary)) {
                final CallCardUi ui = getUi();
                if (ui != null) {
                    ui.showNoteSentToast();
                }
            }
            CallList.getInstance().addCallUpdateListener(call.getId(), this);

            // start processing lookups right away.
            if (!call.isConferenceCall()) {
                startContactInfoSearch(call, true, call.getState() == Call.State.INCOMING);
            } else {
                updateContactEntry(null, true);
            }
        }

        onStateChange(null, InCallPresenter.getInstance().getInCallState(), CallList.getInstance());
    }

    @Override
    public void onUiReady(CallCardUi ui) {
        super.onUiReady(ui);

        // Contact search may have completed before ui is ready.
        if (mPrimaryContactInfo != null) {
            updatePrimaryDisplayInfo();
        }

        // Register for call state changes last
        InCallPresenter.getInstance().addListener(this);
        InCallPresenter.getInstance().addIncomingCallListener(this);
        InCallPresenter.getInstance().addDetailsListener(this);
        InCallPresenter.getInstance().addInCallEventListener(this);
    }

    @Override
    public void onUiUnready(CallCardUi ui) {
        super.onUiUnready(ui);

        // stop getting call state changes
        InCallPresenter.getInstance().removeListener(this);
        InCallPresenter.getInstance().removeIncomingCallListener(this);
        InCallPresenter.getInstance().removeDetailsListener(this);
        InCallPresenter.getInstance().removeInCallEventListener(this);
        if (mPrimary != null) {
            CallList.getInstance().removeCallUpdateListener(mPrimary.getId(), this);
        }

        mPrimary = null;
        mPrimaryContactInfo = null;
        mSecondaryContactInfo = null;
    }

    @Override
    public void onIncomingCall(InCallState oldState, InCallState newState, Call call) {
        // same logic should happen as with onStateChange()
        onStateChange(oldState, newState, CallList.getInstance());
    }

    @Override
    public void onStateChange(InCallState oldState, InCallState newState, CallList callList) {
        Log.d(this, "onStateChange() " + newState);
        final CallCardUi ui = getUi();
        if (ui == null) {
            return;
        }

        Call primary = null;
        Call secondary = null;

        if (newState == InCallState.INCOMING) {
            primary = callList.getIncomingCall();
        } else if (newState == InCallState.PENDING_OUTGOING || newState == InCallState.OUTGOING) {
            primary = callList.getOutgoingCall();
            if (primary == null) {
                primary = callList.getPendingOutgoingCall();
            }

            // getCallToDisplay doesn't go through outgoing or incoming calls. It will return the
            // highest priority call to display as the secondary call.
            secondary = getCallToDisplay(callList, null, true);
        } else if (newState == InCallState.INCALL) {
            primary = getCallToDisplay(callList, null, false);
            secondary = getCallToDisplay(callList, primary, true);
        }

        Log.d(this, "Primary call: " + primary);
        Log.d(this, "Secondary call: " + secondary);

        final boolean primaryChanged = !(Call.areSame(mPrimary, primary) &&
                Call.areSameNumber(mPrimary, primary));
        final boolean secondaryChanged = !(Call.areSame(mSecondary, secondary) &&
                Call.areSameNumber(mSecondary, secondary));
        final boolean shouldShowCallSubject = shouldShowCallSubject(mPrimary);

        mSecondary = secondary;
        Call previousPrimary = mPrimary;
        mPrimary = primary;

        if (primaryChanged && shouldShowNoteSentToast(primary)) {
            ui.showNoteSentToast();
        }

        // Refresh primary call information if either:
        // 1. Primary call changed.
        // 2. The call's ability to manage conference has changed.
        if (mPrimary != null && (primaryChanged ||
                ui.isManageConferenceVisible() != shouldShowManageConference()) ||
                ui.isCallSubjectVisible() != shouldShowCallSubject) {
            // primary call has changed
            if (previousPrimary != null) {
                CallList.getInstance().removeCallUpdateListener(previousPrimary.getId(), this);
            }
            CallList.getInstance().addCallUpdateListener(mPrimary.getId(), this);

            mPrimaryContactInfo = ContactInfoCache.buildCacheEntryFromCall(mContext, mPrimary,
                    mPrimary.getState() == Call.State.INCOMING);
            updatePrimaryDisplayInfo();
            maybeStartSearch(mPrimary, true);
            mPrimary.setSessionModificationState(Call.SessionModificationState.NO_REQUEST);
        }

        if (previousPrimary != null && mPrimary == null) {
            CallList.getInstance().removeCallUpdateListener(previousPrimary.getId(), this);
        }

        if (mSecondary == null) {
            // Secondary call may have ended.  Update the ui.
            mSecondaryContactInfo = null;
            updateSecondaryDisplayInfo();
        } else if (secondaryChanged) {
            // secondary call has changed
            mSecondaryContactInfo = ContactInfoCache.buildCacheEntryFromCall(mContext, mSecondary,
                    mSecondary.getState() == Call.State.INCOMING);
            updateSecondaryDisplayInfo();
            maybeStartSearch(mSecondary, false);
            mSecondary.setSessionModificationState(Call.SessionModificationState.NO_REQUEST);
        }

        // Start/stop timers.
        if (isPrimaryCallActive()) {
            Log.d(this, "Starting the calltime timer");
            mBaseChronometerTime = mPrimary.getConnectTimeMillis() - System.currentTimeMillis()
                    + SystemClock.elapsedRealtime();
            mCallTimer.start(CALL_TIME_UPDATE_INTERVAL_MS);
        } else {
            Log.d(this, "Canceling the calltime timer");
            mCallTimer.cancel();
            mBaseChronometerTime = 0;
            ui.setPrimaryCallElapsedTime(false, 0);
        }

        // Set the call state
        int callState = Call.State.IDLE;
        if (mPrimary != null) {
            callState = mPrimary.getState();
            updatePrimaryCallState();
        } else {
            getUi().setCallState(
                    callState,
                    VideoProfile.STATE_AUDIO_ONLY,
                    Call.SessionModificationState.NO_REQUEST,
                    new DisconnectCause(DisconnectCause.UNKNOWN),
                    null,
                    null,
                    null,
                    false /* isWifi */,
                    false /* isConference */);
            getUi().showHdAudioIndicator(false);
        }

        maybeShowManageConferenceCallButton();

        // Hide the end call button instantly if we're receiving an incoming call.
        getUi().setEndCallButtonEnabled(shouldShowEndCallButton(mPrimary, callState),
                callState != Call.State.INCOMING /* animate */);

        maybeSendAccessibilityEvent(oldState, newState);
    }

    @Override
    public void onDetailsChanged(Call call, Details details) {
        updatePrimaryCallState();

        if (call.can(Details.CAPABILITY_MANAGE_CONFERENCE) !=
                Details.can(details.getCallCapabilities(), Details.CAPABILITY_MANAGE_CONFERENCE)) {
            maybeShowManageConferenceCallButton();
        }
    }

    @Override
    public void onCallChanged(Call call) {
        // No-op; specific call updates handled elsewhere.
    }

    /**
     * Handles a change to the session modification state for a call.  Triggers showing the progress
     * spinner, as well as updating the call state label.
     *
     * @param sessionModificationState The new session modification state.
     */
    @Override
    public void onSessionModificationStateChange(int sessionModificationState) {
        Log.d(this, "onSessionModificationStateChange : sessionModificationState = " +
                sessionModificationState);

        if (mPrimary == null) {
            return;
        }
        maybeShowProgressSpinner(mPrimary.getState(), sessionModificationState);
        getUi().setEndCallButtonEnabled(sessionModificationState !=
                        Call.SessionModificationState.RECEIVED_UPGRADE_TO_VIDEO_REQUEST,
                true /* shouldAnimate */);
        updatePrimaryCallState();
    }

    /**
     * Handles a change to the last forwarding number by refreshing the primary call info.
     */
    @Override
    public void onLastForwardedNumberChange() {
        Log.v(this, "onLastForwardedNumberChange");

        if (mPrimary == null) {
            return;
        }
        updatePrimaryDisplayInfo();
    }

    /**
     * Handles a change to the child number by refreshing the primary call info.
     */
    @Override
    public void onChildNumberChange() {
        Log.v(this, "onChildNumberChange");

        if (mPrimary == null) {
            return;
        }
        updatePrimaryDisplayInfo();
    }

    private String getSubscriptionNumber() {
        // If it's an emergency call, and they're not populating the callback number,
        // then try to fall back to the phone sub info (to hopefully get the SIM's
        // number directly from the telephony layer).
        PhoneAccountHandle accountHandle = mPrimary.getAccountHandle();
        if (accountHandle != null) {
            TelecomManager mgr = InCallPresenter.getInstance().getTelecomManager();
            PhoneAccount account = mgr.getPhoneAccount(accountHandle);
            if (account != null) {
                return getNumberFromHandle(account.getSubscriptionAddress());
            }
        }
        return null;
    }

    private void updatePrimaryCallState() {
        if (getUi() != null && mPrimary != null) {
            getUi().setCallState(
                    mPrimary.getState(),
                    mPrimary.getVideoState(),
                    mPrimary.getSessionModificationState(),
                    mPrimary.getDisconnectCause(),
                    getConnectionLabel(),
                    getCallStateIcon(),
                    getGatewayNumber(),
                    mPrimary.hasProperty(Details.PROPERTY_WIFI),
                    mPrimary.isConferenceCall());

            maybeShowHdAudioIcon();
            setCallbackNumber();
        }
    }

    /**
     * Show the HD icon if the call is active and has {@link Details#PROPERTY_HIGH_DEF_AUDIO},
     * except if the call has a last forwarded number (we will show that icon instead).
     */
    private void maybeShowHdAudioIcon() {
        boolean showHdAudioIndicator =
                isPrimaryCallActive() && mPrimary.hasProperty(Details.PROPERTY_HIGH_DEF_AUDIO) &&
                TextUtils.isEmpty(mPrimary.getLastForwardedNumber());
        getUi().showHdAudioIndicator(showHdAudioIndicator);
    }

    /**
     * Only show the conference call button if we can manage the conference.
     */
    private void maybeShowManageConferenceCallButton() {
        getUi().showManageConferenceCallButton(shouldShowManageConference());
    }

    /**
     * Determines if a pending session modification exists for the current call.  If so, the
     * progress spinner is shown, and the call state is updated.
     *
     * @param callState The call state.
     * @param sessionModificationState The session modification state.
     */
    private void maybeShowProgressSpinner(int callState, int sessionModificationState) {
        final boolean show = sessionModificationState ==
                Call.SessionModificationState.WAITING_FOR_RESPONSE
                && callState == Call.State.ACTIVE;
        if (show != mSpinnerShowing) {
            getUi().setProgressSpinnerVisible(show);
            mSpinnerShowing = show;
        }
    }

    /**
     * Determines if the manage conference button should be visible, based on the current primary
     * call.
     *
     * @return {@code True} if the manage conference button should be visible.
     */
    private boolean shouldShowManageConference() {
        if (mPrimary == null) {
            return false;
        }

        return mPrimary.can(android.telecom.Call.Details.CAPABILITY_MANAGE_CONFERENCE);
    }

    private void setCallbackNumber() {
        String callbackNumber = null;

        // Show the emergency callback number if either:
        // 1. This is an emergency call.
        // 2. The phone is in Emergency Callback Mode, which means we should show the callback
        //    number.
        boolean showCallbackNumber = mPrimary.hasProperty(Details.PROPERTY_EMERGENCY_CALLBACK_MODE);

        if (mPrimary.isEmergencyCall() || showCallbackNumber) {
            callbackNumber = getSubscriptionNumber();
        } else {
            StatusHints statusHints = mPrimary.getTelecommCall().getDetails().getStatusHints();
            if (statusHints != null) {
                Bundle extras = statusHints.getExtras();
                if (extras != null) {
                    callbackNumber = extras.getString(TelecomManager.EXTRA_CALL_BACK_NUMBER);
                }
            }
        }

        TelecomManager mgr = InCallPresenter.getInstance().getTelecomManager();
        String simNumber = mgr.getLine1Number(mPrimary.getAccountHandle());
        if (!showCallbackNumber && PhoneNumberUtils.compare(callbackNumber, simNumber)) {
            Log.d(this, "Numbers are the same (and callback number is not being forced to show);" +
                    " not showing the callback number");
            callbackNumber = null;
        }

        getUi().setCallbackNumber(callbackNumber, mPrimary.isEmergencyCall() || showCallbackNumber);
    }

    public void updateCallTime() {
        final CallCardUi ui = getUi();

        if (ui == null) {
            mCallTimer.cancel();
        } else if (!isPrimaryCallActive()) {
            ui.setPrimaryCallElapsedTime(false, 0);
            mCallTimer.cancel();
            mBaseChronometerTime = 0;
        } else if (mBaseChronometerTime > 0) {
            final long duration = SystemClock.elapsedRealtime() - mBaseChronometerTime;
            ui.setPrimaryCallElapsedTime(true, duration);
        }
    }

    public void onCallStateButtonTouched() {
        Intent broadcastIntent = ObjectFactory.getCallStateButtonBroadcastIntent(mContext);
        if (broadcastIntent != null) {
            Log.d(this, "Sending call state button broadcast: ", broadcastIntent);
            mContext.sendBroadcast(broadcastIntent, Manifest.permission.READ_PHONE_STATE);
        }
    }

    /**
     * Handles click on the contact photo by toggling fullscreen mode if the current call is a video
     * call.
     */
    public void onContactPhotoClick() {
        if (mPrimary != null && mPrimary.isVideoCall(mContext)) {
            InCallPresenter.getInstance().toggleFullscreenMode();
        }
    }

    private void maybeStartSearch(Call call, boolean isPrimary) {
        // no need to start search for conference calls which show generic info.
        if (call != null && !call.isConferenceCall()) {
            startContactInfoSearch(call, isPrimary, call.getState() == Call.State.INCOMING);
        }
    }

    /**
     * Starts a query for more contact data for the save primary and secondary calls.
     */
    private void startContactInfoSearch(final Call call, final boolean isPrimary,
            boolean isIncoming) {
        final ContactInfoCache cache = ContactInfoCache.getInstance(mContext);

        cache.findInfo(call, isIncoming, new ContactLookupCallback(this, isPrimary));
    }

    private void onContactInfoComplete(String callId, ContactCacheEntry entry, boolean isPrimary) {
        final boolean entryMatchesExistingCall =
                (isPrimary && mPrimary != null && TextUtils.equals(callId,  mPrimary.getId())) ||
                (!isPrimary && mSecondary != null && TextUtils.equals(callId, mSecondary.getId()));
        if (entryMatchesExistingCall) {
            updateContactEntry(entry, isPrimary);
        } else {
            Log.w(this, "Dropping stale contact lookup info for " + callId);
        }

        if (entry.name != null) {
            Log.d(TAG, "Contact found: " + entry);
        }
        if (entry.contactUri != null) {
            CallerInfoUtils.sendViewNotification(mContext, entry.contactUri);
        }
    }

    private void onImageLoadComplete(String callId, ContactCacheEntry entry) {
        if (getUi() == null) {
            return;
        }

        if (entry.photo != null) {
            if (mPrimary != null && callId.equals(mPrimary.getId())) {
                boolean showContactPhoto = !VideoCallPresenter.showIncomingVideo(
                        mPrimary.getVideoState(), mPrimary.getState());
                getUi().setPrimaryImage(entry.photo, showContactPhoto);
            }
        }
    }

    private void updateContactEntry(ContactCacheEntry entry, boolean isPrimary) {
        if (isPrimary) {
            mPrimaryContactInfo = entry;
            updatePrimaryDisplayInfo();
        } else {
            mSecondaryContactInfo = entry;
            updateSecondaryDisplayInfo();
        }
    }

    /**
     * Get the highest priority call to display.
     * Goes through the calls and chooses which to return based on priority of which type of call
     * to display to the user. Callers can use the "ignore" feature to get the second best call
     * by passing a previously found primary call as ignore.
     *
     * @param ignore A call to ignore if found.
     */
    private Call getCallToDisplay(CallList callList, Call ignore, boolean skipDisconnected) {
        // Active calls come second.  An active call always gets precedent.
        Call retval = callList.getActiveCall();
        if (retval != null && retval != ignore) {
            return retval;
        }

        // Disconnected calls get primary position if there are no active calls
        // to let user know quickly what call has disconnected. Disconnected
        // calls are very short lived.
        if (!skipDisconnected) {
            retval = callList.getDisconnectingCall();
            if (retval != null && retval != ignore) {
                return retval;
            }
            retval = callList.getDisconnectedCall();
            if (retval != null && retval != ignore) {
                return retval;
            }
        }

        // Then we go to background call (calls on hold)
        retval = callList.getBackgroundCall();
        if (retval != null && retval != ignore) {
            return retval;
        }

        // Lastly, we go to a second background call.
        retval = callList.getSecondBackgroundCall();

        return retval;
    }

    private void updatePrimaryDisplayInfo() {
        final CallCardUi ui = getUi();
        if (ui == null) {
            // TODO: May also occur if search result comes back after ui is destroyed. Look into
            // removing that case completely.
            Log.d(TAG, "updatePrimaryDisplayInfo called but ui is null!");
            return;
        }

        if (mPrimary == null) {
            // Clear the primary display info.
            ui.setPrimary(null, null, false, null, null, false, false);
            return;
        }

        // Hide the contact photo if we are in a video call and the incoming video surface is
        // showing.
        boolean showContactPhoto = !VideoCallPresenter
                .showIncomingVideo(mPrimary.getVideoState(), mPrimary.getState());

        if (mPrimary.isConferenceCall()) {
            Log.d(TAG, "Update primary display info for conference call.");

            ui.setPrimary(
                    null /* number */,
                    getConferenceString(mPrimary),
                    false /* nameIsNumber */,
                    null /* label */,
                    getConferencePhoto(mPrimary),
                    false /* isSipCall */,
                    showContactPhoto);
        } else if (mPrimaryContactInfo != null) {
            Log.d(TAG, "Update primary display info for " + mPrimaryContactInfo);

            String name = getNameForCall(mPrimaryContactInfo);
            String number;

            boolean isChildNumberShown = !TextUtils.isEmpty(mPrimary.getChildNumber());
            boolean isForwardedNumberShown = !TextUtils.isEmpty(mPrimary.getLastForwardedNumber());
            boolean isCallSubjectShown = shouldShowCallSubject(mPrimary);

            if (isCallSubjectShown) {
                ui.setCallSubject(mPrimary.getCallSubject());
            } else {
                ui.setCallSubject(null);
            }

            if (isCallSubjectShown) {
                number = null;
            } else if (isChildNumberShown) {
                number = mContext.getString(R.string.child_number, mPrimary.getChildNumber());
            } else if (isForwardedNumberShown) {
                // Use last forwarded number instead of second line, if present.
                number = mPrimary.getLastForwardedNumber();
            } else {
                number = getNumberForCall(mPrimaryContactInfo);
            }

            ui.showForwardIndicator(isForwardedNumberShown);
            maybeShowHdAudioIcon();

            boolean nameIsNumber = name != null && name.equals(mPrimaryContactInfo.number);
            ui.setPrimary(
                    number,
                    name,
                    nameIsNumber,
                    isChildNumberShown || isCallSubjectShown ? null : mPrimaryContactInfo.label,
                    mPrimaryContactInfo.photo,
                    mPrimaryContactInfo.isSipCall,
                    showContactPhoto);
        } else {
            // Clear the primary display info.
            ui.setPrimary(null, null, false, null, null, false, false);
        }

        if (mEmergencyCallListener != null) {
            boolean isEmergencyCall = mPrimary.isEmergencyCall();
            mEmergencyCallListener.onCallUpdated((BaseFragment) ui, isEmergencyCall);
        }
    }

    private void updateSecondaryDisplayInfo() {
        final CallCardUi ui = getUi();
        if (ui == null) {
            return;
        }

        if (mSecondary == null) {
            // Clear the secondary display info.
            ui.setSecondary(false, null, false, null, null, false /* isConference */,
                    false /* isVideoCall */, mIsFullscreen);
            return;
        }

        if (mSecondary.isConferenceCall()) {
            ui.setSecondary(
                    true /* show */,
                    getConferenceString(mSecondary),
                    false /* nameIsNumber */,
                    null /* label */,
                    getCallProviderLabel(mSecondary),
                    true /* isConference */,
                    mSecondary.isVideoCall(mContext),
                    mIsFullscreen);
        } else if (mSecondaryContactInfo != null) {
            Log.d(TAG, "updateSecondaryDisplayInfo() " + mSecondaryContactInfo);
            String name = getNameForCall(mSecondaryContactInfo);
            boolean nameIsNumber = name != null && name.equals(mSecondaryContactInfo.number);
            ui.setSecondary(
                    true /* show */,
                    name,
                    nameIsNumber,
                    mSecondaryContactInfo.label,
                    getCallProviderLabel(mSecondary),
                    false /* isConference */,
                    mSecondary.isVideoCall(mContext),
                    mIsFullscreen);
        } else {
            // Clear the secondary display info.
            ui.setSecondary(false, null, false, null, null, false /* isConference */,
                    false /* isVideoCall */, mIsFullscreen);
        }
    }


    /**
     * Gets the phone account to display for a call.
     */
    private PhoneAccount getAccountForCall(Call call) {
        PhoneAccountHandle accountHandle = call.getAccountHandle();
        if (accountHandle == null) {
            return null;
        }
        return InCallPresenter.getInstance().getTelecomManager().getPhoneAccount(accountHandle);
    }

    /**
     * Returns the gateway number for any existing outgoing call.
     */
    private String getGatewayNumber() {
        if (hasOutgoingGatewayCall()) {
            return getNumberFromHandle(mPrimary.getGatewayInfo().getGatewayAddress());
        }
        return null;
    }

    /**
     * Return the string label to represent the call provider
     */
    private String getCallProviderLabel(Call call) {
        PhoneAccount account = getAccountForCall(call);
        TelecomManager mgr = InCallPresenter.getInstance().getTelecomManager();
        if (account != null && !TextUtils.isEmpty(account.getLabel())
                && mgr.getCallCapablePhoneAccounts().size() > 1) {
            return account.getLabel().toString();
        }
        return null;
    }

    /**
     * Returns the label (line of text above the number/name) for any given call.
     * For example, "calling via [Account/Google Voice]" for outgoing calls.
     */
    private String getConnectionLabel() {
        StatusHints statusHints = mPrimary.getTelecommCall().getDetails().getStatusHints();
        if (statusHints != null && !TextUtils.isEmpty(statusHints.getLabel())) {
            return statusHints.getLabel().toString();
        }

        if (hasOutgoingGatewayCall() && getUi() != null) {
            // Return the label for the gateway app on outgoing calls.
            final PackageManager pm = mContext.getPackageManager();
            try {
                ApplicationInfo info = pm.getApplicationInfo(
                        mPrimary.getGatewayInfo().getGatewayProviderPackageName(), 0);
                return pm.getApplicationLabel(info).toString();
            } catch (PackageManager.NameNotFoundException e) {
                Log.e(this, "Gateway Application Not Found.", e);
                return null;
            }
        }
        return getCallProviderLabel(mPrimary);
    }

    private Drawable getCallStateIcon() {
        // Return connection icon if one exists.
        StatusHints statusHints = mPrimary.getTelecommCall().getDetails().getStatusHints();
        if (statusHints != null && statusHints.getIcon() != null) {
            Drawable icon = statusHints.getIcon().loadDrawable(mContext);
            if (icon != null) {
                return icon;
            }
        }

        return null;
    }

    private boolean hasOutgoingGatewayCall() {
        // We only display the gateway information while STATE_DIALING so return false for any other
        // call state.
        // TODO: mPrimary can be null because this is called from updatePrimaryDisplayInfo which
        // is also called after a contact search completes (call is not present yet).  Split the
        // UI update so it can receive independent updates.
        if (mPrimary == null) {
            return false;
        }
        return Call.State.isDialing(mPrimary.getState()) && mPrimary.getGatewayInfo() != null &&
                !mPrimary.getGatewayInfo().isEmpty();
    }

    /**
     * Gets the name to display for the call.
     */
    private static String getNameForCall(ContactCacheEntry contactInfo) {
        if (TextUtils.isEmpty(contactInfo.name)) {
            return contactInfo.number;
        }
        return contactInfo.name;
    }

    /**
     * Gets the number to display for a call.
     */
    private static String getNumberForCall(ContactCacheEntry contactInfo) {
        // If the name is empty, we use the number for the name...so dont show a second
        // number in the number field
        if (TextUtils.isEmpty(contactInfo.name)) {
            return contactInfo.location;
        }
        return contactInfo.number;
    }

    public void secondaryInfoClicked() {
        if (mSecondary == null) {
            Log.w(this, "Secondary info clicked but no secondary call.");
            return;
        }

        Log.i(this, "Swapping call to foreground: " + mSecondary);
        TelecomAdapter.getInstance().unholdCall(mSecondary.getId());
    }

    public void endCallClicked() {
        if (mPrimary == null) {
            return;
        }

        Log.i(this, "Disconnecting call: " + mPrimary);
        final String callId = mPrimary.getId();
        mPrimary.setState(Call.State.DISCONNECTING);
        CallList.getInstance().onUpdate(mPrimary);
        TelecomAdapter.getInstance().disconnectCall(callId);
    }

    private String getNumberFromHandle(Uri handle) {
        return handle == null ? "" : handle.getSchemeSpecificPart();
    }

    /**
     * Handles a change to the fullscreen mode of the in-call UI.
     *
     * @param isFullscreenMode {@code True} if the in-call UI is entering full screen mode.
     */
    @Override
    public void onFullscreenModeChanged(boolean isFullscreenMode) {
        mIsFullscreen = isFullscreenMode;
        final CallCardUi ui = getUi();
        if (ui == null) {
            return;
        }
        ui.setCallCardVisible(!isFullscreenMode);
        ui.setSecondaryInfoVisible(!isFullscreenMode);
    }

    @Override
    public void onSecondaryCallerInfoVisibilityChanged(boolean isVisible, int height) {
        // No-op - the Call Card is the origin of this event.
    }

    private boolean isPrimaryCallActive() {
        return mPrimary != null && mPrimary.getState() == Call.State.ACTIVE;
    }

    private String getConferenceString(Call call) {
        boolean isGenericConference = call.hasProperty(Details.PROPERTY_GENERIC_CONFERENCE);
        Log.v(this, "getConferenceString: " + isGenericConference);

        final int resId = isGenericConference
                ? R.string.card_title_in_call : R.string.card_title_conf_call;
        return mContext.getResources().getString(resId);
    }

    private Drawable getConferencePhoto(Call call) {
        boolean isGenericConference = call.hasProperty(Details.PROPERTY_GENERIC_CONFERENCE);
        Log.v(this, "getConferencePhoto: " + isGenericConference);

        final int resId = isGenericConference
                ? R.drawable.img_phone : R.drawable.img_conference;
        Drawable photo = mContext.getResources().getDrawable(resId);
        photo.setAutoMirrored(true);
        return photo;
    }

    private boolean shouldShowEndCallButton(Call primary, int callState) {
        if (primary == null) {
            return false;
        }
        if ((!Call.State.isConnectingOrConnected(callState)
                && callState != Call.State.DISCONNECTING) || callState == Call.State.INCOMING) {
            return false;
        }
        if (mPrimary.getSessionModificationState()
                == Call.SessionModificationState.RECEIVED_UPGRADE_TO_VIDEO_REQUEST) {
            return false;
        }
        return true;
    }

    private void maybeSendAccessibilityEvent(InCallState oldState, InCallState newState) {
        if (mContext == null) {
            return;
        }
        final AccessibilityManager am = (AccessibilityManager) mContext.getSystemService(
                Context.ACCESSIBILITY_SERVICE);
        if (!am.isEnabled()) {
            return;
        }
        if ((oldState != InCallState.OUTGOING && newState == InCallState.OUTGOING)
                || (oldState != InCallState.INCOMING && newState == InCallState.INCOMING)) {
            if (getUi() != null) {
                getUi().sendAccessibilityAnnouncement();
            }
        }
    }

    /**
     * Determines whether the call subject should be visible on the UI.  For the call subject to be
     * visible, the call has to be in an incoming or waiting state, and the subject must not be
     * empty.
     *
     * @param call The call.
     * @return {@code true} if the subject should be shown, {@code false} otherwise.
     */
    private boolean shouldShowCallSubject(Call call) {
        if (call == null) {
            return false;
        }

        boolean isIncomingOrWaiting = mPrimary.getState() == Call.State.INCOMING ||
                mPrimary.getState() == Call.State.CALL_WAITING;
        return isIncomingOrWaiting && !TextUtils.isEmpty(call.getCallSubject()) &&
                call.getNumberPresentation() == TelecomManager.PRESENTATION_ALLOWED &&
                call.isCallSubjectSupported();
    }

    /**
     * Determines whether the "note sent" toast should be shown.  It should be shown for a new
     * outgoing call with a subject.
     *
     * @param call The call
     * @return {@code true} if the toast should be shown, {@code false} otherwise.
     */
    private boolean shouldShowNoteSentToast(Call call) {
        return call != null && !TextUtils
                .isEmpty(call.getTelecommCall().getDetails().getIntentExtras().getString(
                        TelecomManager.EXTRA_CALL_SUBJECT)) &&
                (call.getState() == Call.State.DIALING || call.getState() == Call.State.CONNECTING);
    }

    public interface CallCardUi extends Ui {
        void setVisible(boolean on);
        void setCallCardVisible(boolean visible);
        void setPrimary(String number, String name, boolean nameIsNumber, String label,
                Drawable photo, boolean isSipCall, boolean isContactPhotoShown);
        void setSecondary(boolean show, String name, boolean nameIsNumber, String label,
                String providerLabel, boolean isConference, boolean isVideoCall,
                boolean isFullscreen);
        void setSecondaryInfoVisible(boolean visible);
        void setCallState(int state, int videoState, int sessionModificationState,
                DisconnectCause disconnectCause, String connectionLabel,
                Drawable connectionIcon, String gatewayNumber, boolean isWifi,
                boolean isConference);
        void setPrimaryCallElapsedTime(boolean show, long duration);
        void setPrimaryName(String name, boolean nameIsNumber);
        void setPrimaryImage(Drawable image, boolean isVisible);
        void setPrimaryPhoneNumber(String phoneNumber);
        void setPrimaryLabel(String label);
        void setEndCallButtonEnabled(boolean enabled, boolean animate);
        void setCallbackNumber(String number, boolean isEmergencyCalls);
        void setCallSubject(String callSubject);
        void setProgressSpinnerVisible(boolean visible);
        void showHdAudioIndicator(boolean visible);
        void showForwardIndicator(boolean visible);
        void showManageConferenceCallButton(boolean visible);
        boolean isManageConferenceVisible();
        boolean isCallSubjectVisible();
        void animateForNewOutgoingCall();
        void sendAccessibilityAnnouncement();
        void showNoteSentToast();
    }
}<|MERGE_RESOLUTION|>--- conflicted
+++ resolved
@@ -77,12 +77,9 @@
     private CallTimer mCallTimer;
     private Context mContext;
     private boolean mSpinnerShowing = false;
-<<<<<<< HEAD
     private boolean mIsFullscreen = false;
     private long mBaseChronometerTime = 0;
-=======
     private boolean mHasShownToast = false;
->>>>>>> c2038015
 
     public static class ContactLookupCallback implements ContactInfoCacheCallback {
         private final WeakReference<CallCardPresenter> mCallCardPresenter;
