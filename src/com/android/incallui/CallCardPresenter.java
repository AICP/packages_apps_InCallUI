/*
 * Copyright (C) 2013 The Android Open Source Project
 *
 * Licensed under the Apache License, Version 2.0 (the "License");
 * you may not use this file except in compliance with the License.
 * You may obtain a copy of the License at
 *
 *      http://www.apache.org/licenses/LICENSE-2.0
 *
 * Unless required by applicable law or agreed to in writing, software
 * distributed under the License is distributed on an "AS IS" BASIS,
 * WITHOUT WARRANTIES OR CONDITIONS OF ANY KIND, either express or implied.
 * See the License for the specific language governing permissions and
 * limitations under the License
 */

package com.android.incallui;

import android.content.Context;
import android.content.pm.ApplicationInfo;
import android.content.pm.PackageManager;
import android.graphics.drawable.Drawable;
import android.graphics.Bitmap;
import android.telephony.DisconnectCause;
import android.net.wifi.WifiInfo;
import android.net.wifi.WifiManager;
import android.telephony.PhoneNumberUtils;
import android.text.TextUtils;
import android.text.format.DateUtils;

import com.android.incallui.AudioModeProvider.AudioModeListener;
import com.android.incallui.ContactInfoCache.ContactCacheEntry;
import com.android.incallui.ContactInfoCache.ContactInfoCacheCallback;
import com.android.incallui.InCallPresenter.InCallState;
import com.android.incallui.InCallPresenter.InCallStateListener;
import com.android.incallui.InCallPresenter.IncomingCallListener;
import com.android.services.telephony.common.AudioMode;
import com.android.services.telephony.common.Call;
import com.android.services.telephony.common.Call.Capabilities;
import com.android.services.telephony.common.CallIdentification;
import com.google.common.base.Preconditions;

/**
 * Presenter for the Call Card Fragment.
 * <p>
 * This class listens for changes to InCallState and passes it along to the fragment.
 */
public class CallCardPresenter extends Presenter<CallCardPresenter.CallCardUi>
        implements InCallStateListener, AudioModeListener, IncomingCallListener {

    private static final String TAG = CallCardPresenter.class.getSimpleName();
    private static final long CALL_TIME_UPDATE_INTERVAL = 1000; // in milliseconds

    private Call mPrimary;
    private Call mSecondary;
    private ContactCacheEntry mPrimaryContactInfo;
    private ContactCacheEntry mSecondaryContactInfo;
    private CallTimer mCallTimer;
    private Context mContext;

    public CallCardPresenter() {
        // create the call timer
        mCallTimer = new CallTimer(new Runnable() {
            @Override
            public void run() {
                updateCallTime();
            }
        });
    }


    public void init(Context context, Call call) {
        mContext = Preconditions.checkNotNull(context);

        // Call may be null if disconnect happened already.
        if (call != null) {
            mPrimary = call;

            final CallIdentification identification = call.getIdentification();

            // start processing lookups right away.
            if (!call.isConferenceCall()) {
                startContactInfoSearch(identification, true,
                        call.getState() == Call.State.INCOMING);
            } else {
                updateContactEntry(null, true, true);
            }
        }
    }

    @Override
    public void onUiReady(CallCardUi ui) {
        super.onUiReady(ui);

        AudioModeProvider.getInstance().addListener(this);

        // Contact search may have completed before ui is ready.
        if (mPrimaryContactInfo != null) {
            updatePrimaryDisplayInfo(mPrimaryContactInfo, isConference(mPrimary));
        }

        // Register for call state changes last
        InCallPresenter.getInstance().addListener(this);
        InCallPresenter.getInstance().addIncomingCallListener(this);
    }

    @Override
    public void onUiUnready(CallCardUi ui) {
        super.onUiUnready(ui);

        // stop getting call state changes
        InCallPresenter.getInstance().removeListener(this);
        InCallPresenter.getInstance().removeIncomingCallListener(this);

        AudioModeProvider.getInstance().removeListener(this);

        mPrimary = null;
        mPrimaryContactInfo = null;
        mSecondaryContactInfo = null;
    }

    @Override
    public void onIncomingCall(InCallState state, Call call) {
        // same logic should happen as with onStateChange()
        onStateChange(state, CallList.getInstance());
    }

    @Override
    public void onStateChange(InCallState state, CallList callList) {
        Log.d(this, "onStateChange() " + state);
        final CallCardUi ui = getUi();
        if (ui == null) {
            return;
        }

        Call primary = null;
        Call secondary = null;

        if (state == InCallState.INCOMING) {
            primary = callList.getIncomingCall();
        } else if (state == InCallState.OUTGOING) {
            primary = callList.getOutgoingCall();

            // getCallToDisplay doesn't go through outgoing or incoming calls. It will return the
            // highest priority call to display as the secondary call.
            secondary = getCallToDisplay(callList, null, true);
        } else if (state == InCallState.INCALL) {
            primary = getCallToDisplay(callList, null, false);
            secondary = getCallToDisplay(callList, primary, true);
        }

        Log.d(this, "Primary call: " + primary);
        Log.d(this, "Secondary call: " + secondary);

        final boolean primaryChanged = !areCallsSame(mPrimary, primary);
        final boolean secondaryChanged = !areCallsSame(mSecondary, secondary);
        mSecondary = secondary;
        mPrimary = primary;

        if (primaryChanged && mPrimary != null) {
            // primary call has changed
            mPrimaryContactInfo = ContactInfoCache.buildCacheEntryFromCall(mContext,
                    mPrimary.getIdentification(), mPrimary.getState() == Call.State.INCOMING);
            updatePrimaryDisplayInfo(mPrimaryContactInfo, isConference(mPrimary));
            maybeStartSearch(mPrimary, true);
        }

        if (mSecondary == null) {
            // Secondary call may have ended.  Update the ui.
            mSecondaryContactInfo = null;
            updateSecondaryDisplayInfo(false);
        } else if (secondaryChanged) {
            // secondary call has changed
            mSecondaryContactInfo = ContactInfoCache.buildCacheEntryFromCall(mContext,
                    mSecondary.getIdentification(), mSecondary.getState() == Call.State.INCOMING);
            updateSecondaryDisplayInfo(mSecondary.isConferenceCall());
            maybeStartSearch(mSecondary, false);
        }

        // Start/Stop the call time update timer
        if (mPrimary != null && mPrimary.getState() == Call.State.ACTIVE) {
            Log.d(this, "Starting the calltime timer");
            mCallTimer.start(CALL_TIME_UPDATE_INTERVAL);
        } else {
            Log.d(this, "Canceling the calltime timer");
            mCallTimer.cancel();
            ui.setPrimaryCallElapsedTime(false, null);
        }

        // Set the call state
        if (mPrimary != null) {
            final boolean bluetoothOn =
                    (AudioModeProvider.getInstance().getAudioMode() == AudioMode.BLUETOOTH);
            ui.setCallState(mPrimary.getState(), mPrimary.getDisconnectCause(), bluetoothOn,
                    getGatewayLabel(), getGatewayNumber(), getWifiConnection());
        } else {
            ui.setCallState(Call.State.IDLE, DisconnectCause.NOT_VALID, false, null, null);
        }

<<<<<<< HEAD
        final boolean enableEndCallButton = state.isConnectingOrConnected() &&
                !state.isIncoming() && mPrimary != null;
        ui.setEndCallButtonEnabled(enableEndCallButton);
=======
        ui.setShowConnectionHandoff(mPrimary != null && mPrimary.can(
                Capabilities.CONNECTION_HANDOFF));
>>>>>>> 36b5e5f9
    }

    @Override
    public void onAudioMode(int mode) {
        if (mPrimary != null && getUi() != null) {
            final boolean bluetoothOn = (AudioMode.BLUETOOTH == mode);

            getUi().setCallState(mPrimary.getState(), mPrimary.getDisconnectCause(), bluetoothOn,
                    getGatewayLabel(), getGatewayNumber(), getWifiConnection());
        }
    }

    private String getWifiConnection() {
        if (mPrimary.isWifiCall()) {
            final WifiManager wifiManager = (WifiManager) mContext.getSystemService(
                    Context.WIFI_SERVICE);
            final WifiInfo info = wifiManager.getConnectionInfo();
            if (info != null) {
                return info.getSSID();
            }
        }
        return null;
    }

    @Override
    public void onSupportedAudioMode(int mask) {
    }

    @Override
    public void onMute(boolean muted) {
    }

    public void updateCallTime() {
        final CallCardUi ui = getUi();

        if (ui == null || mPrimary == null || mPrimary.getState() != Call.State.ACTIVE) {
            if (ui != null) {
                ui.setPrimaryCallElapsedTime(false, null);
            }
            mCallTimer.cancel();
        } else {
            final long callStart = mPrimary.getConnectTime();
            final long duration = System.currentTimeMillis() - callStart;
            ui.setPrimaryCallElapsedTime(true, DateUtils.formatElapsedTime(duration / 1000));
        }
    }

    private boolean areCallsSame(Call call1, Call call2) {
        if (call1 == null && call2 == null) {
            return true;
        } else if (call1 == null || call2 == null) {
            return false;
        }

        // otherwise compare call Ids
        return call1.getCallId() == call2.getCallId();
    }

    private void maybeStartSearch(Call call, boolean isPrimary) {
        // no need to start search for conference calls which show generic info.
        if (call != null && !call.isConferenceCall()) {
            startContactInfoSearch(call.getIdentification(), isPrimary,
                    call.getState() == Call.State.INCOMING);
        }
    }

    /**
     * Starts a query for more contact data for the save primary and secondary calls.
     */
    private void startContactInfoSearch(final CallIdentification identification,
            final boolean isPrimary, boolean isIncoming) {
        final ContactInfoCache cache = ContactInfoCache.getInstance(mContext);

        cache.findInfo(identification, isIncoming, new ContactInfoCacheCallback() {
                @Override
                public void onContactInfoComplete(int callId, ContactCacheEntry entry) {
                    updateContactEntry(entry, isPrimary, false);
                    if (entry.name != null) {
                        Log.d(TAG, "Contact found: " + entry);
                    }
                    if (entry.personUri != null) {
                        CallerInfoUtils.sendViewNotification(mContext, entry.personUri);
                    }
                }

                @Override
                public void onImageLoadComplete(int callId, ContactCacheEntry entry) {
                    if (getUi() == null) {
                        return;
                    }
                    if (entry.photo != null) {
                        if (mPrimary != null && callId == mPrimary.getCallId()) {
                            getUi().setPrimaryImage(entry.photo);
                        } else if (mSecondary != null && callId == mSecondary.getCallId()) {
                            getUi().setSecondaryImage(entry.photo);
                        }
                    }
                }
            });
    }

    private static boolean isConference(Call call) {
        return call != null && call.isConferenceCall();
    }

    private static boolean isGenericConference(Call call) {
        return call != null && call.can(Capabilities.GENERIC_CONFERENCE);
    }

    private void updateContactEntry(ContactCacheEntry entry, boolean isPrimary,
            boolean isConference) {
        if (isPrimary) {
            mPrimaryContactInfo = entry;
            updatePrimaryDisplayInfo(entry, isConference);
        } else {
            mSecondaryContactInfo = entry;
            updateSecondaryDisplayInfo(isConference);
        }
    }

    /**
     * Get the highest priority call to display.
     * Goes through the calls and chooses which to return based on priority of which type of call
     * to display to the user. Callers can use the "ignore" feature to get the second best call
     * by passing a previously found primary call as ignore.
     *
     * @param ignore A call to ignore if found.
     */
    private Call getCallToDisplay(CallList callList, Call ignore, boolean skipDisconnected) {

        // Active calls come second.  An active call always gets precedent.
        Call retval = callList.getActiveCall();
        if (retval != null && retval != ignore) {
            return retval;
        }

        // Disconnected calls get primary position if there are no active calls
        // to let user know quickly what call has disconnected. Disconnected
        // calls are very short lived.
        if (!skipDisconnected) {
            retval = callList.getDisconnectingCall();
            if (retval != null && retval != ignore) {
                return retval;
            }
            retval = callList.getDisconnectedCall();
            if (retval != null && retval != ignore) {
                return retval;
            }
        }

        // Then we go to background call (calls on hold)
        retval = callList.getBackgroundCall();
        if (retval != null && retval != ignore) {
            return retval;
        }

        // Lastly, we go to a second background call.
        retval = callList.getSecondBackgroundCall();

        return retval;
    }

    private void updatePrimaryDisplayInfo(ContactCacheEntry entry, boolean isConference) {
        Log.d(TAG, "Update primary display " + entry);
        final CallCardUi ui = getUi();
        if (ui == null) {
            // TODO: May also occur if search result comes back after ui is destroyed. Look into
            // removing that case completely.
            Log.d(TAG, "updatePrimaryDisplayInfo called but ui is null!");
            return;
        }

        final boolean isGenericConf = isGenericConference(mPrimary);
        if (entry != null) {
            final String name = getNameForCall(entry);
            final String number = getNumberForCall(entry);
            final boolean nameIsNumber = name != null && name.equals(entry.number);
            ui.setPrimary(number, name, nameIsNumber, entry.label,
                    entry.photo, isConference, isGenericConf, entry.isSipCall);
        } else {
            ui.setPrimary(null, null, false, null, null, isConference, isGenericConf, false);
        }

    }

    private void updateSecondaryDisplayInfo(boolean isConference) {

        final CallCardUi ui = getUi();
        if (ui == null) {
            return;
        }

        final boolean isGenericConf = isGenericConference(mSecondary);
        if (mSecondaryContactInfo != null) {
            Log.d(TAG, "updateSecondaryDisplayInfo() " + mSecondaryContactInfo);
            final String nameForCall = getNameForCall(mSecondaryContactInfo);

            final boolean nameIsNumber = nameForCall != null && nameForCall.equals(
                    mSecondaryContactInfo.number);
            ui.setSecondary(true, nameForCall, nameIsNumber, mSecondaryContactInfo.label,
                    mSecondaryContactInfo.photo, isConference, isGenericConf);
        } else {
            // reset to nothing so that it starts off blank next time we use it.
            ui.setSecondary(false, null, false, null, null, isConference, isGenericConf);
        }
    }

    /**
     * Returns the gateway number for any existing outgoing call.
     */
    private String getGatewayNumber() {
        if (hasOutgoingGatewayCall()) {
            return mPrimary.getGatewayNumber();
        }

        return null;
    }

    /**
     * Returns the label for the gateway app for any existing outgoing call.
     */
    private String getGatewayLabel() {
        if (hasOutgoingGatewayCall() && getUi() != null) {
            final PackageManager pm = mContext.getPackageManager();
            try {
                final ApplicationInfo info = pm.getApplicationInfo(mPrimary.getGatewayPackage(), 0);
                return mContext.getString(R.string.calling_via_template,
                        pm.getApplicationLabel(info).toString());
            } catch (PackageManager.NameNotFoundException e) {
            }
        }
        return null;
    }

    private boolean hasOutgoingGatewayCall() {
        // We only display the gateway information while DIALING so return false for any othe
        // call state.
        // TODO: mPrimary can be null because this is called from updatePrimaryDisplayInfo which
        // is also called after a contact search completes (call is not present yet).  Split the
        // UI update so it can receive independent updates.
        if (mPrimary == null) {
            return false;
        }
        return (Call.State.isDialing(mPrimary.getState()) &&
                !TextUtils.isEmpty(mPrimary.getGatewayNumber()) &&
                !TextUtils.isEmpty(mPrimary.getGatewayPackage()));
    }

    /**
     * Gets the name to display for the call.
     */
    private static String getNameForCall(ContactCacheEntry contactInfo) {
        if (TextUtils.isEmpty(contactInfo.name)) {
            return contactInfo.number;
        }
        return contactInfo.name;
    }

    /**
     * Gets the number to display for a call.
     */
    private static String getNumberForCall(ContactCacheEntry contactInfo) {
        // If the name is empty, we use the number for the name...so dont show a second
        // number in the number field
        if (TextUtils.isEmpty(contactInfo.name)) {
            return contactInfo.location;
        }
        return contactInfo.number;
    }

    public void secondaryPhotoClicked() {
        CallCommandClient.getInstance().swap();
    }

<<<<<<< HEAD
    public void endCallClicked() {
        if (mPrimary == null) {
            return;
        }

        CallCommandClient.getInstance().disconnectCall(mPrimary.getCallId());
=======
    public void connectionHandoffClicked() {
        if (mPrimary != null) {
            CallCommandClient.getInstance().connectionHandoff(mPrimary.getCallId());
        }
>>>>>>> 36b5e5f9
    }

    public interface CallCardUi extends Ui {
        void setVisible(boolean on);
        void setPrimary(String number, String name, boolean nameIsNumber, String label,
                Drawable photo, boolean isConference, boolean isGeneric, boolean isSipCall);
        void setSecondary(boolean show, String name, boolean nameIsNumber, String label,
                Drawable photo, boolean isConference, boolean isGeneric);
        void setSecondaryImage(Drawable image);
        void setCallState(int state, int cause, boolean bluetoothOn,
                String gatewayLabel, String gatewayNumber, String wifiConnection);
        void setPrimaryCallElapsedTime(boolean show, String duration);
        void setPrimaryName(String name, boolean nameIsNumber);
        void setPrimaryImage(Drawable image);
        void setPrimaryPhoneNumber(String phoneNumber);
        void setPrimaryLabel(String label);
<<<<<<< HEAD
        void setEndCallButtonEnabled(boolean enabled);
=======
        void setShowConnectionHandoff(boolean showConnectionHandoff);
>>>>>>> 36b5e5f9
    }
}<|MERGE_RESOLUTION|>--- conflicted
+++ resolved
@@ -194,17 +194,14 @@
             ui.setCallState(mPrimary.getState(), mPrimary.getDisconnectCause(), bluetoothOn,
                     getGatewayLabel(), getGatewayNumber(), getWifiConnection());
         } else {
-            ui.setCallState(Call.State.IDLE, DisconnectCause.NOT_VALID, false, null, null);
-        }
-
-<<<<<<< HEAD
+            ui.setCallState(Call.State.IDLE, DisconnectCause.NOT_VALID, false, null, null, null);
+        }
+
         final boolean enableEndCallButton = state.isConnectingOrConnected() &&
                 !state.isIncoming() && mPrimary != null;
         ui.setEndCallButtonEnabled(enableEndCallButton);
-=======
         ui.setShowConnectionHandoff(mPrimary != null && mPrimary.can(
                 Capabilities.CONNECTION_HANDOFF));
->>>>>>> 36b5e5f9
     }
 
     @Override
@@ -218,14 +215,6 @@
     }
 
     private String getWifiConnection() {
-        if (mPrimary.isWifiCall()) {
-            final WifiManager wifiManager = (WifiManager) mContext.getSystemService(
-                    Context.WIFI_SERVICE);
-            final WifiInfo info = wifiManager.getConnectionInfo();
-            if (info != null) {
-                return info.getSSID();
-            }
-        }
         return null;
     }
 
@@ -479,19 +468,18 @@
         CallCommandClient.getInstance().swap();
     }
 
-<<<<<<< HEAD
     public void endCallClicked() {
         if (mPrimary == null) {
             return;
         }
 
         CallCommandClient.getInstance().disconnectCall(mPrimary.getCallId());
-=======
+    }
+
     public void connectionHandoffClicked() {
         if (mPrimary != null) {
             CallCommandClient.getInstance().connectionHandoff(mPrimary.getCallId());
         }
->>>>>>> 36b5e5f9
     }
 
     public interface CallCardUi extends Ui {
@@ -508,10 +496,7 @@
         void setPrimaryImage(Drawable image);
         void setPrimaryPhoneNumber(String phoneNumber);
         void setPrimaryLabel(String label);
-<<<<<<< HEAD
         void setEndCallButtonEnabled(boolean enabled);
-=======
         void setShowConnectionHandoff(boolean showConnectionHandoff);
->>>>>>> 36b5e5f9
     }
 }