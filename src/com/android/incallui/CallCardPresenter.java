/*
 * Copyright (C) 2013 The Android Open Source Project
 *
 * Licensed under the Apache License, Version 2.0 (the "License");
 * you may not use this file except in compliance with the License.
 * You may obtain a copy of the License at
 *
 *      http://www.apache.org/licenses/LICENSE-2.0
 *
 * Unless required by applicable law or agreed to in writing, software
 * distributed under the License is distributed on an "AS IS" BASIS,
 * WITHOUT WARRANTIES OR CONDITIONS OF ANY KIND, either express or implied.
 * See the License for the specific language governing permissions and
 * limitations under the License
 */

package com.android.incallui;

import android.Manifest;
import android.app.AlertDialog;
import android.content.Context;
import android.content.DialogInterface;
import android.content.Intent;
import android.content.pm.ApplicationInfo;
import android.content.pm.PackageManager;
import android.graphics.drawable.Drawable;
import android.net.Uri;
import android.os.Bundle;
import android.telecom.DisconnectCause;
import android.telecom.PhoneAccount;
import android.telecom.PhoneAccountHandle;
import android.telecom.StatusHints;
import android.telecom.TelecomManager;
import android.telecom.VideoProfile;
import android.telephony.PhoneNumberUtils;
import android.telephony.SubscriptionManager;
import android.telephony.TelephonyManager;
import android.text.TextUtils;

import com.android.incallui.ContactInfoCache.ContactCacheEntry;
import com.android.incallui.ContactInfoCache.ContactInfoCacheCallback;
import com.android.incallui.InCallPresenter.InCallDetailsListener;
import com.android.incallui.InCallPresenter.InCallEventListener;
import com.android.incallui.InCallPresenter.InCallState;
import com.android.incallui.InCallPresenter.InCallStateListener;
import com.android.incallui.InCallPresenter.IncomingCallListener;
import com.android.incalluibind.ObjectFactory;

import java.lang.ref.WeakReference;

import com.android.internal.telephony.util.BlacklistUtils;
import com.google.common.base.Preconditions;

/**
 * Presenter for the Call Card Fragment.
 * <p>
 * This class listens for changes to InCallState and passes it along to the fragment.
 */
public class CallCardPresenter extends Presenter<CallCardPresenter.CallCardUi>
        implements InCallStateListener, IncomingCallListener, InCallDetailsListener,
        InCallEventListener {

    private static final String TAG = CallCardPresenter.class.getSimpleName();
    private static final long CALL_TIME_UPDATE_INTERVAL_MS = 1000;

    private static final String IDP_IDN = "+62";
    private static final String IDP_PLUS = "+";
    private static final String IDP_ZERO = "0";
    private static final String IDP_PREFIX = "01033";

    private Call mPrimary;
    private Call mSecondary;
    private ContactCacheEntry mPrimaryContactInfo;
    private ContactCacheEntry mSecondaryContactInfo;
    private CallTimer mCallTimer;
    private Context mContext;

    public static class ContactLookupCallback implements ContactInfoCacheCallback {
        private final WeakReference<CallCardPresenter> mCallCardPresenter;
        private final boolean mIsPrimary;

        public ContactLookupCallback(CallCardPresenter callCardPresenter, boolean isPrimary) {
            mCallCardPresenter = new WeakReference<CallCardPresenter>(callCardPresenter);
            mIsPrimary = isPrimary;
        }

        @Override
        public void onContactInfoComplete(String callId, ContactCacheEntry entry) {
            CallCardPresenter presenter = mCallCardPresenter.get();
            if (presenter != null) {
                presenter.onContactInfoComplete(callId, entry, mIsPrimary);
            }
        }

        @Override
        public void onImageLoadComplete(String callId, ContactCacheEntry entry) {
            CallCardPresenter presenter = mCallCardPresenter.get();
            if (presenter != null) {
                presenter.onImageLoadComplete(callId, entry);
            }
        }

    }

    public CallCardPresenter() {
        // create the call timer
        mCallTimer = new CallTimer(new Runnable() {
            @Override
            public void run() {
                updateCallTime();
            }
        });
    }

    public void init(Context context, Call call) {
        mContext = Preconditions.checkNotNull(context);

        // Call may be null if disconnect happened already.
        if (call != null) {
            mPrimary = call;

            // start processing lookups right away.
            if (!call.isConferenceCall()) {
                startContactInfoSearch(call, true, call.getState() == Call.State.INCOMING);
            } else {
                updateContactEntry(null, true);
            }
        }
    }

    @Override
    public void onUiReady(CallCardUi ui) {
        super.onUiReady(ui);

        // Contact search may have completed before ui is ready.
        if (mPrimaryContactInfo != null) {
            updatePrimaryDisplayInfo();
        }

        // Register for call state changes last
        InCallPresenter.getInstance().addListener(this);
        InCallPresenter.getInstance().addIncomingCallListener(this);
        InCallPresenter.getInstance().addDetailsListener(this);
        InCallPresenter.getInstance().addInCallEventListener(this);
    }

    @Override
    public void onUiUnready(CallCardUi ui) {
        super.onUiUnready(ui);

        // stop getting call state changes
        InCallPresenter.getInstance().removeListener(this);
        InCallPresenter.getInstance().removeIncomingCallListener(this);
        InCallPresenter.getInstance().removeDetailsListener(this);
        InCallPresenter.getInstance().removeInCallEventListener(this);

        mPrimary = null;
        mPrimaryContactInfo = null;
        mSecondaryContactInfo = null;
    }

    @Override
    public void onIncomingCall(InCallState oldState, InCallState newState, Call call) {
        // same logic should happen as with onStateChange()
        onStateChange(oldState, newState, CallList.getInstance());
    }

    @Override
    public void onStateChange(InCallState oldState, InCallState newState, CallList callList) {
        Log.d(this, "onStateChange() " + newState);
        final CallCardUi ui = getUi();
        if (ui == null) {
            return;
        }

        Call primary = null;
        Call secondary = null;

        if (newState == InCallState.INCOMING) {
            primary = callList.getIncomingCall();
        } else if (newState == InCallState.PENDING_OUTGOING || newState == InCallState.OUTGOING) {
            primary = callList.getOutgoingCall();
            if (primary == null) {
                primary = callList.getPendingOutgoingCall();
            }

            // getCallToDisplay doesn't go through outgoing or incoming calls. It will return the
            // highest priority call to display as the secondary call.
            secondary = getCallToDisplay(callList, null, true);
        } else if (newState == InCallState.INCALL) {
            primary = getCallToDisplay(callList, null, false);
            secondary = getCallToDisplay(callList, primary, true);
        }

        Log.d(this, "Primary call: " + primary);
        Log.d(this, "Secondary call: " + secondary);

        final boolean primaryChanged = !Call.areSame(mPrimary, primary);
        final boolean primaryForwardedChanged = isForwarded(mPrimary) != isForwarded(primary);
        final boolean secondaryChanged = !Call.areSame(mSecondary, secondary);

        mSecondary = secondary;
        mPrimary = primary;

        // Refresh primary call information if either:
        // 1. Primary call changed.
        // 2. The call's ability to manage conference has changed.
        if (mPrimary != null && (primaryChanged ||
                ui.isManageConferenceVisible() != shouldShowManageConference())) {
            // primary call has changed
            mPrimaryContactInfo = ContactInfoCache.buildCacheEntryFromCall(mContext, mPrimary,
                    mPrimary.getState() == Call.State.INCOMING);
            updatePrimaryDisplayInfo();
            maybeStartSearch(mPrimary, true);
            mPrimary.setSessionModificationState(Call.SessionModificationState.NO_REQUEST);
        } else if (primaryForwardedChanged && mPrimary != null) {
            updatePrimaryDisplayInfo();
        }

        if (mSecondary == null) {
            // Secondary call may have ended.  Update the ui.
            mSecondaryContactInfo = null;
            updateSecondaryDisplayInfo();
        } else if (secondaryChanged) {
            // secondary call has changed
            mSecondaryContactInfo = ContactInfoCache.buildCacheEntryFromCall(mContext, mSecondary,
                    mSecondary.getState() == Call.State.INCOMING);
            updateSecondaryDisplayInfo();
            maybeStartSearch(mSecondary, false);
            mSecondary.setSessionModificationState(Call.SessionModificationState.NO_REQUEST);
        }

        // Start/stop timers.
        if (mPrimary != null && mPrimary.getState() == Call.State.ACTIVE) {
            Log.d(this, "Starting the calltime timer");
            mCallTimer.start(CALL_TIME_UPDATE_INTERVAL_MS);
        } else {
            Log.d(this, "Canceling the calltime timer");
            mCallTimer.cancel();
            ui.setPrimaryCallElapsedTime(false, 0);
        }

        // Set the call state
        int callState = Call.State.IDLE;
        if (mPrimary != null) {
            callState = mPrimary.getState();
            updatePrimaryCallState();
        } else {
            getUi().setCallState(
                    callState,
                    VideoProfile.VideoState.AUDIO_ONLY,
                    Call.SessionModificationState.NO_REQUEST,
                    new DisconnectCause(DisconnectCause.UNKNOWN),
                    null,
                    null,
                    null,
                    false);
        }

        // Hide/show the contact photo based on the video state.
        // If the primary call is a video call on hold, still show the contact photo.
        // If the primary call is an active video call, hide the contact photo.
        if (mPrimary != null) {
            getUi().setPhotoVisible(!(mPrimary.isVideoCall(mContext) &&
                    callState != Call.State.ONHOLD));
        }

        maybeShowManageConferenceCallButton();

        //Note that both primary and secondary calls can be modified
        final boolean isModifyRequest = isPendingModifyRequest(mPrimary) ||
                isPendingModifyRequest(mSecondary);

        final boolean enableEndCallButton = Call.State.isConnectingOrConnected(callState) &&
                callState != Call.State.INCOMING && mPrimary != null && !isModifyRequest;
        /* Hide the end call button instantly if we're receiving an incoming call
           or when receiving a modify request */
        getUi().setEndCallButtonEnabled(
                enableEndCallButton, callState != Call.State.INCOMING &&
                !isModifyRequest /* animate */);
    }

    //Return TRUE if there is a modify request pending user action
    boolean isPendingModifyRequest(Call call) {
        return (call != null && call.getSessionModificationState() ==
                Call.SessionModificationState.RECEIVED_UPGRADE_TO_VIDEO_REQUEST);

    }

    @Override
    public void onDetailsChanged(Call call, android.telecom.Call.Details details) {
        updatePrimaryCallState();

<<<<<<< HEAD
        if (call.can(PhoneCapabilities.MANAGE_CONFERENCE) != PhoneCapabilities.can(
                details.getCallCapabilities(), PhoneCapabilities.MANAGE_CONFERENCE)) {
=======
        if (call.can(android.telecom.Call.Details.CAPABILITY_MANAGE_CONFERENCE) !=
                android.telecom.Call.Details.can(
                        details.getCallCapabilities(),
                        android.telecom.Call.Details.CAPABILITY_MANAGE_CONFERENCE)) {
>>>>>>> d27ad14e
            maybeShowManageConferenceCallButton();
        }
    }

    private String getSubscriptionNumber() {
        // If it's an emergency call, and they're not populating the callback number,
        // then try to fall back to the phone sub info (to hopefully get the SIM's
        // number directly from the telephony layer).
        PhoneAccountHandle accountHandle = mPrimary.getAccountHandle();
        if (accountHandle != null) {
            TelecomManager mgr = InCallPresenter.getInstance().getTelecomManager();
            PhoneAccount account = mgr.getPhoneAccount(accountHandle);
            if (account != null) {
                return getNumberFromHandle(account.getSubscriptionAddress());
            }
        }
        return null;
    }

    private void updatePrimaryCallState() {
        if (getUi() != null && mPrimary != null) {
            getUi().setCallState(
                    mPrimary.getState(),
                    mPrimary.getVideoState(),
                    mPrimary.getSessionModificationState(),
                    mPrimary.getDisconnectCause(),
                    getConnectionLabel(),
<<<<<<< HEAD
                    getConnectionIcon(),
                    getGatewayNumber(),
                    mPrimary.isWaitingForRemoteSide());
=======
                    getCallStateIcon(),
                    getGatewayNumber());
>>>>>>> d27ad14e
            setCallbackNumber();
        }
    }

    /**
     * Only show the conference call button if we can manage the conference.
     */
    private void maybeShowManageConferenceCallButton() {
        getUi().showManageConferenceCallButton(shouldShowManageConference());
    }

    /**
     * Determines if the manage conference button should be visible, based on the current primary
     * call.
     *
     * @return {@code True} if the manage conference button should be visible.
     */
    private boolean shouldShowManageConference() {
        if (mPrimary == null) {
            return false;
        }

<<<<<<< HEAD
        return mPrimary.can(PhoneCapabilities.MANAGE_CONFERENCE) && !mPrimary.isVideoCall(mContext);
=======
        return mPrimary.can(android.telecom.Call.Details.CAPABILITY_MANAGE_CONFERENCE);
>>>>>>> d27ad14e
    }

    private void setCallbackNumber() {
        String callbackNumber = null;

        boolean isEmergencyCall = PhoneNumberUtils.isEmergencyNumber(
                getNumberFromHandle(mPrimary.getHandle()));
        if (isEmergencyCall) {
            callbackNumber = getSubscriptionNumber();
        } else {
            StatusHints statusHints = mPrimary.getTelecommCall().getDetails().getStatusHints();
            if (statusHints != null) {
                Bundle extras = statusHints.getExtras();
                if (extras != null) {
                    callbackNumber = extras.getString(TelecomManager.EXTRA_CALL_BACK_NUMBER);
                }
            }
        }

        TelecomManager mgr = InCallPresenter.getInstance().getTelecomManager();
        String simNumber = mgr.getLine1Number(mPrimary.getAccountHandle());
        if (PhoneNumberUtils.compare(callbackNumber, simNumber)) {
            Log.d(this, "Numbers are the same; not showing the callback number");
            callbackNumber = null;
        }

        getUi().setCallbackNumber(callbackNumber, isEmergencyCall);
    }

    public void updateCallTime() {
        final CallCardUi ui = getUi();

        if (ui == null || mPrimary == null || mPrimary.getState() != Call.State.ACTIVE) {
            if (ui != null) {
                ui.setPrimaryCallElapsedTime(false, 0);
            }
            mCallTimer.cancel();
        } else {
            final long callStart = mPrimary.getConnectTimeMillis();
            final long duration = System.currentTimeMillis() - callStart;
            ui.setPrimaryCallElapsedTime(true, duration);
        }
    }

    public void onCallStateButtonTouched() {
        Intent broadcastIntent = ObjectFactory.getCallStateButtonBroadcastIntent(mContext);
        if (broadcastIntent != null) {
            Log.d(this, "Sending call state button broadcast: ", broadcastIntent);
            mContext.sendBroadcast(broadcastIntent, Manifest.permission.READ_PHONE_STATE);
        }
    }

    private void maybeStartSearch(Call call, boolean isPrimary) {
        // no need to start search for conference calls which show generic info.
        if (call != null && !call.isConferenceCall()) {
            startContactInfoSearch(call, isPrimary, call.getState() == Call.State.INCOMING);
        }
    }

    /**
     * Starts a query for more contact data for the save primary and secondary calls.
     */
    private void startContactInfoSearch(final Call call, final boolean isPrimary,
            boolean isIncoming) {
        final ContactInfoCache cache = ContactInfoCache.getInstance(mContext);

        cache.findInfo(call, isIncoming, new ContactLookupCallback(this, isPrimary));
    }

    private void onContactInfoComplete(String callId, ContactCacheEntry entry, boolean isPrimary) {
<<<<<<< HEAD
        Call call = (isPrimary ? mPrimary: mSecondary);
        Log.d(TAG, "onContactInfoComplete: callId = " + callId + " isPrimary = " + isPrimary
                + " call = " + call);
        if (call == null || callId == null || !callId.equals(call.getId())) {
            Log.d(TAG, "onContactInfoComplete: contact info is not for the current call.");
            return;
        }
=======
>>>>>>> d27ad14e
        updateContactEntry(entry, isPrimary);
        if (entry.name != null) {
            Log.d(TAG, "Contact found: " + entry);
        }
        if (entry.contactUri != null) {
            CallerInfoUtils.sendViewNotification(mContext, entry.contactUri);
        }
    }

    private void onImageLoadComplete(String callId, ContactCacheEntry entry) {
        if (getUi() == null) {
            return;
        }

        if (entry.photo != null) {
            if (mPrimary != null && callId.equals(mPrimary.getId())) {
                getUi().setPrimaryImage(entry.photo);
            }
        }
    }

<<<<<<< HEAD
    private static boolean isForwarded(Call call) {
        return call != null && call.isForwarded();
    }

=======
>>>>>>> d27ad14e
    private void updateContactEntry(ContactCacheEntry entry, boolean isPrimary) {
        if (isPrimary) {
            mPrimaryContactInfo = entry;
            updatePrimaryDisplayInfo();
        } else {
            mSecondaryContactInfo = entry;
            updateSecondaryDisplayInfo();
        }
    }

    /**
     * Get the highest priority call to display.
     * Goes through the calls and chooses which to return based on priority of which type of call
     * to display to the user. Callers can use the "ignore" feature to get the second best call
     * by passing a previously found primary call as ignore.
     *
     * @param ignore A call to ignore if found.
     */
    private Call getCallToDisplay(CallList callList, Call ignore, boolean skipDisconnected) {

        // Active calls come second.  An active call always gets precedent.
        Call retval = callList.getActiveCall();
        if (retval != null && retval != ignore) {
            return retval;
        }

        // Disconnected calls get primary position if there are no active calls
        // to let user know quickly what call has disconnected. Disconnected
        // calls are very short lived.
        if (!skipDisconnected) {
            retval = callList.getDisconnectingCall();
            if (retval != null && retval != ignore) {
                return retval;
            }
            retval = callList.getDisconnectedCall();
            if (retval != null && retval != ignore) {
                return retval;
            }
        }

        // Then we go to background call (calls on hold)
        retval = callList.getBackgroundCall();
        if (retval != null && retval != ignore) {
            return retval;
        }

        // Lastly, we go to a second background call.
        retval = callList.getSecondBackgroundCall();

        return retval;
    }

    private void updatePrimaryDisplayInfo() {
        final CallCardUi ui = getUi();
        if (ui == null) {
            // TODO: May also occur if search result comes back after ui is destroyed. Look into
            // removing that case completely.
            Log.d(TAG, "updatePrimaryDisplayInfo called but ui is null!");
            return;
        }

        if (mPrimary == null) {
            // Clear the primary display info.
<<<<<<< HEAD
            ui.setPrimary(null, null, false, false, null, null, false, null, null, null, null);
=======
            ui.setPrimary(null, null, false, null, null, false);
>>>>>>> d27ad14e
            return;
        }

        if (mPrimary.isConferenceCall()) {
            Log.d(TAG, "Update primary display info for conference call.");

            ui.setPrimary(
                    null /* number */,
                    getConferenceString(mPrimary),
                    false /* nameIsNumber */,
<<<<<<< HEAD
                    isForwarded(mPrimary),
                    null /* label */,
                    getConferencePhoto(mPrimary),
                    false /* isSipCall */,
                    null, null, null, null);
=======
                    null /* label */,
                    getConferencePhoto(mPrimary),
                    false /* isSipCall */);
>>>>>>> d27ad14e
        } else if (mPrimaryContactInfo != null) {
            Log.d(TAG, "Update primary display info for " + mPrimaryContactInfo);

            String name = getNameForCall(mPrimaryContactInfo);
            String number = getNumberForCall(mPrimaryContactInfo);
            boolean nameIsNumber = name != null && name.equals(mPrimaryContactInfo.number);
<<<<<<< HEAD
            boolean isIncoming = mPrimary.getState() == Call.State.INCOMING;
            final boolean isForwarded = isForwarded(mPrimary);
            final String checkIdpName = checkIdp(name, nameIsNumber, isIncoming);
            ui.setPrimary(
                    number,
                    checkIdpName,
                    nameIsNumber,
                    isForwarded,
                    mPrimaryContactInfo.label,
                    mPrimaryContactInfo.photo,
                    mPrimaryContactInfo.isSipCall,
                    mPrimaryContactInfo.nickName,
                    mPrimaryContactInfo.organization,
                    mPrimaryContactInfo.position,
                    mPrimaryContactInfo.city);
        } else {
            // Clear the primary display info.
            ui.setPrimary(null, null, false, false, null, null, false, null, null, null, null);
=======
            ui.setPrimary(
                    number,
                    name,
                    nameIsNumber,
                    mPrimaryContactInfo.label,
                    mPrimaryContactInfo.photo,
                    mPrimaryContactInfo.isSipCall);
        } else {
            // Clear the primary display info.
            ui.setPrimary(null, null, false, null, null, false);
>>>>>>> d27ad14e
        }
    }

    private final String checkIdp(String number, boolean nameIsNumber, boolean isIncoming) {
        if (mContext.getResources().getBoolean(R.bool.def_incallui_checkidp_enabled)
                && isCDMAPhone(getActiveSubscription()) && isIncoming && nameIsNumber) {
            if (number.indexOf(IDP_PREFIX) == 0) {
                return IDP_PLUS + number.substring(IDP_PREFIX.length());
            } else if ((number.indexOf(IDP_IDN) == 0) && (!isRoaming(getActiveSubscription()))) {
                return IDP_ZERO + number.substring(IDP_IDN.length());
            }
        }
        return number;
    }

<<<<<<< HEAD
    private boolean isCDMAPhone(int subscription) {
        boolean isCDMA = false;
        int phoneType = TelephonyManager.getDefault().isMultiSimEnabled()
                ? TelephonyManager.getDefault().getCurrentPhoneType(subscription)
                        : TelephonyManager.getDefault().getPhoneType();
        if (TelephonyManager.PHONE_TYPE_CDMA == phoneType) {
            isCDMA = true;
        }
        return isCDMA;
    }

    private boolean isRoaming(int subscription) {
        if (TelephonyManager.getDefault().isMultiSimEnabled()) {
            return TelephonyManager.getDefault().isNetworkRoaming(subscription);
        } else {
            return TelephonyManager.getDefault().isNetworkRoaming();
        }
    }

=======
>>>>>>> d27ad14e
    private void updateSecondaryDisplayInfo() {
        final CallCardUi ui = getUi();
        if (ui == null) {
            return;
        }

        if (mSecondary == null) {
            // Clear the secondary display info.
<<<<<<< HEAD
            ui.setSecondary(false, null, false, null, null, null, false /* isConference */);
=======
            ui.setSecondary(false, null, false, null, null, false /* isConference */);
>>>>>>> d27ad14e
            return;
        }

        if (mSecondary.isConferenceCall()) {
            ui.setSecondary(
                    true /* show */,
                    getConferenceString(mSecondary),
                    false /* nameIsNumber */,
                    null /* label */,
                    getCallProviderLabel(mSecondary),
<<<<<<< HEAD
                    getCallProviderIcon(mSecondary),
=======
>>>>>>> d27ad14e
                    true /* isConference */);
        } else if (mSecondaryContactInfo != null) {
            Log.d(TAG, "updateSecondaryDisplayInfo() " + mSecondaryContactInfo);
            String name = getNameForCall(mSecondaryContactInfo);
            boolean nameIsNumber = name != null && name.equals(mSecondaryContactInfo.number);
            ui.setSecondary(
                    true /* show */,
                    name,
                    nameIsNumber,
                    mSecondaryContactInfo.label,
                    getCallProviderLabel(mSecondary),
<<<<<<< HEAD
                    getCallProviderIcon(mSecondary),
                    false /* isConference */);
        } else {
            // Clear the secondary display info.
            ui.setSecondary(false, null, false, null, null, null, false /* isConference */);
=======
                    false /* isConference */);
        } else {
            // Clear the secondary display info.
            ui.setSecondary(false, null, false, null, null, false /* isConference */);
>>>>>>> d27ad14e
        }
    }


    /**
     * Gets the phone account to display for a call.
     */
    private PhoneAccount getAccountForCall(Call call) {
        PhoneAccountHandle accountHandle = call.getAccountHandle();
        if (accountHandle == null) {
            return null;
        }
        return InCallPresenter.getInstance().getTelecomManager().getPhoneAccount(accountHandle);
    }

    /**
     * Returns the gateway number for any existing outgoing call.
     */
    private String getGatewayNumber() {
        if (hasOutgoingGatewayCall()) {
            return getNumberFromHandle(mPrimary.getGatewayInfo().getGatewayAddress());
        }
        return null;
    }

    /**
<<<<<<< HEAD
     * Return the Drawable object of the icon to display to the left of the connection label.
     */
    private Drawable getCallProviderIcon(Call call) {
        PhoneAccount account = getAccountForCall(call);

        // on MSIM devices irrespective of number of enabled phone
        // accounts pick icon from phone account and display on UI
        if (account != null && (getTelecomManager().hasMultipleCallCapableAccounts()
                || (CallList.PHONE_COUNT > 1))) {
            return account.createIconDrawable(mContext);
        }
        return null;
    }

    /**
=======
>>>>>>> d27ad14e
     * Return the string label to represent the call provider
     */
    private String getCallProviderLabel(Call call) {
        PhoneAccount account = getAccountForCall(call);
<<<<<<< HEAD

        // on MSIM devices irrespective of number of
        // enabled phone accounts display label info on UI
        if (account != null && (getTelecomManager().hasMultipleCallCapableAccounts()
                || (CallList.PHONE_COUNT > 1))) {
=======
        TelecomManager mgr = InCallPresenter.getInstance().getTelecomManager();
        if (account != null && !TextUtils.isEmpty(account.getLabel())
                && mgr.hasMultipleCallCapableAccounts()) {
>>>>>>> d27ad14e
            return account.getLabel().toString();
        }
        return null;
    }

    /**
     * Returns the label (line of text above the number/name) for any given call.
     * For example, "calling via [Account/Google Voice]" for outgoing calls.
     */
    private String getConnectionLabel() {
        StatusHints statusHints = mPrimary.getTelecommCall().getDetails().getStatusHints();
        if (statusHints != null && !TextUtils.isEmpty(statusHints.getLabel())) {
            return statusHints.getLabel().toString();
        }

        if (hasOutgoingGatewayCall() && getUi() != null) {
            // Return the label for the gateway app on outgoing calls.
            final PackageManager pm = mContext.getPackageManager();
            try {
                ApplicationInfo info = pm.getApplicationInfo(
                        mPrimary.getGatewayInfo().getGatewayProviderPackageName(), 0);
                return pm.getApplicationLabel(info).toString();
            } catch (PackageManager.NameNotFoundException e) {
                Log.e(this, "Gateway Application Not Found.", e);
                return null;
            }
        }
        return getCallProviderLabel(mPrimary);
    }

    private Drawable getCallStateIcon() {
        // Return connection icon if one exists.
        StatusHints statusHints = mPrimary.getTelecommCall().getDetails().getStatusHints();
        if (statusHints != null && statusHints.getIconResId() != 0) {
            Drawable icon = statusHints.getIcon(mContext);
            if (icon != null) {
                return icon;
            }
        }

        // Return high definition audio icon if the capability is indicated.
        if (mPrimary.getTelecommCall().getDetails().can(
                android.telecom.Call.Details.CAPABILITY_HIGH_DEF_AUDIO)
                && mPrimary.getState() == Call.State.ACTIVE) {
            return mContext.getResources().getDrawable(R.drawable.ic_hd_audio);
        }

        return null;
    }

    private boolean hasOutgoingGatewayCall() {
        // We only display the gateway information while STATE_DIALING so return false for any othe
        // call state.
        // TODO: mPrimary can be null because this is called from updatePrimaryDisplayInfo which
        // is also called after a contact search completes (call is not present yet).  Split the
        // UI update so it can receive independent updates.
        if (mPrimary == null) {
            return false;
        }
        return Call.State.isDialing(mPrimary.getState()) && mPrimary.getGatewayInfo() != null &&
                !mPrimary.getGatewayInfo().isEmpty();
    }

    /**
     * Gets the name to display for the call.
     */
    private static String getNameForCall(ContactCacheEntry contactInfo) {
        if (TextUtils.isEmpty(contactInfo.name)) {
            return contactInfo.number;
        }
        return contactInfo.name;
    }

    /**
     * Gets the number to display for a call.
     */
    private static String getNumberForCall(ContactCacheEntry contactInfo) {
        // If the name is empty, we use the number for the name...so dont show a second
        // number in the number field
        if (TextUtils.isEmpty(contactInfo.name)) {
            return contactInfo.location;
        }
        return contactInfo.number;
    }

    public void secondaryInfoClicked() {
        if (mSecondary == null) {
            Log.w(this, "Secondary info clicked but no secondary call.");
            return;
        }

        Log.i(this, "Swapping call to foreground: " + mSecondary);
        TelecomAdapter.getInstance().unholdCall(mSecondary.getId());
    }

    public void endCallClicked() {
        if (mPrimary == null) {
            return;
        }

        Log.i(this, "Disconnecting call: " + mPrimary);
        mPrimary.setState(Call.State.DISCONNECTING);
        CallList.getInstance().onUpdate(mPrimary);
        TelecomAdapter.getInstance().disconnectCall(mPrimary.getId());
    }

    private String getNumberFromHandle(Uri handle) {
        return handle == null ? "" : handle.getSchemeSpecificPart();
    }

    /**
     * Handles a change to the full screen video state.
     *
     * @param isFullScreenVideo {@code True} if the application is entering full screen video mode.
     */
    @Override
    public void onFullScreenVideoStateChanged(boolean isFullScreenVideo) {
        final CallCardUi ui = getUi();
        if (ui == null) {
            return;
        }
        ui.setCallCardVisible(!isFullScreenVideo);
    }

<<<<<<< HEAD
    private TelecomManager getTelecomManager() {
        if (mTelecomManager == null) {
            mTelecomManager =
                    (TelecomManager) mContext.getSystemService(Context.TELECOM_SERVICE);
        }
        return mTelecomManager;
    }

    private String getConferenceString(Call call) {
        boolean isGenericConference = call.can(PhoneCapabilities.GENERIC_CONFERENCE);
=======
    private String getConferenceString(Call call) {
        boolean isGenericConference = call.can(
                android.telecom.Call.Details.CAPABILITY_GENERIC_CONFERENCE);
>>>>>>> d27ad14e
        Log.v(this, "getConferenceString: " + isGenericConference);

        final int resId = isGenericConference
                ? R.string.card_title_in_call : R.string.card_title_conf_call;
        return mContext.getResources().getString(resId);
    }

    private Drawable getConferencePhoto(Call call) {
<<<<<<< HEAD
        boolean isGenericConference = call.can(PhoneCapabilities.GENERIC_CONFERENCE);
=======
        boolean isGenericConference = call.can(
                android.telecom.Call.Details.CAPABILITY_GENERIC_CONFERENCE);
>>>>>>> d27ad14e
        Log.v(this, "getConferencePhoto: " + isGenericConference);

        final int resId = isGenericConference
                ? R.drawable.img_phone : R.drawable.img_conference;
        Drawable photo = mContext.getResources().getDrawable(resId);
        photo.setAutoMirrored(true);
        return photo;
    }

<<<<<<< HEAD
    public void blacklistClicked(final Context context) {
        if (mPrimary == null) {
            return;
        }

        final String number = mPrimary.getNumber();
        final String message = context.getString(R.string.blacklist_dialog_message, number);

        new AlertDialog.Builder(context)
                .setTitle(R.string.blacklist_dialog_title)
                .setMessage(message)
                .setPositiveButton(R.string.pause_prompt_yes, new DialogInterface.OnClickListener() {
                    @Override
                    public void onClick(DialogInterface dialog, int which) {
                        Log.d(this, "hanging up due to blacklist: " + mPrimary.getId());
                        TelecomAdapter.getInstance().disconnectCall(mPrimary.getId());
                        BlacklistUtils.addOrUpdate(context, mPrimary.getNumber(),
                                BlacklistUtils.BLOCK_CALLS, BlacklistUtils.BLOCK_CALLS);
                    }
                })
                .setNegativeButton(R.string.pause_prompt_no, null)
                .show();
    }

    public interface CallCardUi extends Ui {
        void setVisible(boolean on);
        void setCallCardVisible(boolean visible);
        void setPrimary(String number, String name, boolean nameIsNumber, boolean isForwarded,
                String label, Drawable photo, boolean isSipCall,
                String nickName, String organization, String position, String city);
        void setSecondary(boolean show, String name, boolean nameIsNumber, String label,
                String providerLabel, Drawable providerIcon, boolean isConference);
        void setCallState(int state, int videoState, int sessionModificationState,
                DisconnectCause disconnectCause, String connectionLabel,
                Drawable connectionIcon, String gatewayNumber, boolean isWaitingForRemoteSide);
        void setPrimaryCallElapsedTime(boolean show, String duration);
=======
    public interface CallCardUi extends Ui {
        void setVisible(boolean on);
        void setCallCardVisible(boolean visible);
        void setPrimary(String number, String name, boolean nameIsNumber, String label,
                Drawable photo, boolean isSipCall);
        void setSecondary(boolean show, String name, boolean nameIsNumber, String label,
                String providerLabel, boolean isConference);
        void setCallState(int state, int videoState, int sessionModificationState,
                DisconnectCause disconnectCause, String connectionLabel,
                Drawable connectionIcon, String gatewayNumber);
        void setPrimaryCallElapsedTime(boolean show, long duration);
>>>>>>> d27ad14e
        void setPrimaryName(String name, boolean nameIsNumber);
        void setPrimaryImage(Drawable image);
        void setPrimaryPhoneNumber(String phoneNumber);
        void setPrimaryLabel(String label);
        void setEndCallButtonEnabled(boolean enabled, boolean animate);
        void setCallbackNumber(String number, boolean isEmergencyCalls);
        void setPhotoVisible(boolean isVisible);
        void setProgressSpinnerVisible(boolean visible);
        void showManageConferenceCallButton(boolean visible);
        boolean isManageConferenceVisible();
<<<<<<< HEAD
    }

    public int getActiveSubscription() {
        return SubscriptionManager.getDefaultSubId();
=======
>>>>>>> d27ad14e
    }
}<|MERGE_RESOLUTION|>--- conflicted
+++ resolved
@@ -291,15 +291,10 @@
     public void onDetailsChanged(Call call, android.telecom.Call.Details details) {
         updatePrimaryCallState();
 
-<<<<<<< HEAD
-        if (call.can(PhoneCapabilities.MANAGE_CONFERENCE) != PhoneCapabilities.can(
-                details.getCallCapabilities(), PhoneCapabilities.MANAGE_CONFERENCE)) {
-=======
         if (call.can(android.telecom.Call.Details.CAPABILITY_MANAGE_CONFERENCE) !=
                 android.telecom.Call.Details.can(
                         details.getCallCapabilities(),
                         android.telecom.Call.Details.CAPABILITY_MANAGE_CONFERENCE)) {
->>>>>>> d27ad14e
             maybeShowManageConferenceCallButton();
         }
     }
@@ -327,14 +322,9 @@
                     mPrimary.getSessionModificationState(),
                     mPrimary.getDisconnectCause(),
                     getConnectionLabel(),
-<<<<<<< HEAD
-                    getConnectionIcon(),
+                    getCallStateIcon(),
                     getGatewayNumber(),
                     mPrimary.isWaitingForRemoteSide());
-=======
-                    getCallStateIcon(),
-                    getGatewayNumber());
->>>>>>> d27ad14e
             setCallbackNumber();
         }
     }
@@ -357,11 +347,8 @@
             return false;
         }
 
-<<<<<<< HEAD
-        return mPrimary.can(PhoneCapabilities.MANAGE_CONFERENCE) && !mPrimary.isVideoCall(mContext);
-=======
-        return mPrimary.can(android.telecom.Call.Details.CAPABILITY_MANAGE_CONFERENCE);
->>>>>>> d27ad14e
+        return mPrimary.can(android.telecom.Call.Details.CAPABILITY_MANAGE_CONFERENCE) &&
+                !mPrimary.isVideoCall(mContext);
     }
 
     private void setCallbackNumber() {
@@ -432,7 +419,6 @@
     }
 
     private void onContactInfoComplete(String callId, ContactCacheEntry entry, boolean isPrimary) {
-<<<<<<< HEAD
         Call call = (isPrimary ? mPrimary: mSecondary);
         Log.d(TAG, "onContactInfoComplete: callId = " + callId + " isPrimary = " + isPrimary
                 + " call = " + call);
@@ -440,8 +426,6 @@
             Log.d(TAG, "onContactInfoComplete: contact info is not for the current call.");
             return;
         }
-=======
->>>>>>> d27ad14e
         updateContactEntry(entry, isPrimary);
         if (entry.name != null) {
             Log.d(TAG, "Contact found: " + entry);
@@ -463,13 +447,10 @@
         }
     }
 
-<<<<<<< HEAD
     private static boolean isForwarded(Call call) {
         return call != null && call.isForwarded();
     }
 
-=======
->>>>>>> d27ad14e
     private void updateContactEntry(ContactCacheEntry entry, boolean isPrimary) {
         if (isPrimary) {
             mPrimaryContactInfo = entry;
@@ -533,11 +514,7 @@
 
         if (mPrimary == null) {
             // Clear the primary display info.
-<<<<<<< HEAD
             ui.setPrimary(null, null, false, false, null, null, false, null, null, null, null);
-=======
-            ui.setPrimary(null, null, false, null, null, false);
->>>>>>> d27ad14e
             return;
         }
 
@@ -548,24 +525,17 @@
                     null /* number */,
                     getConferenceString(mPrimary),
                     false /* nameIsNumber */,
-<<<<<<< HEAD
                     isForwarded(mPrimary),
                     null /* label */,
                     getConferencePhoto(mPrimary),
                     false /* isSipCall */,
                     null, null, null, null);
-=======
-                    null /* label */,
-                    getConferencePhoto(mPrimary),
-                    false /* isSipCall */);
->>>>>>> d27ad14e
         } else if (mPrimaryContactInfo != null) {
             Log.d(TAG, "Update primary display info for " + mPrimaryContactInfo);
 
             String name = getNameForCall(mPrimaryContactInfo);
             String number = getNumberForCall(mPrimaryContactInfo);
             boolean nameIsNumber = name != null && name.equals(mPrimaryContactInfo.number);
-<<<<<<< HEAD
             boolean isIncoming = mPrimary.getState() == Call.State.INCOMING;
             final boolean isForwarded = isForwarded(mPrimary);
             final String checkIdpName = checkIdp(name, nameIsNumber, isIncoming);
@@ -584,18 +554,6 @@
         } else {
             // Clear the primary display info.
             ui.setPrimary(null, null, false, false, null, null, false, null, null, null, null);
-=======
-            ui.setPrimary(
-                    number,
-                    name,
-                    nameIsNumber,
-                    mPrimaryContactInfo.label,
-                    mPrimaryContactInfo.photo,
-                    mPrimaryContactInfo.isSipCall);
-        } else {
-            // Clear the primary display info.
-            ui.setPrimary(null, null, false, null, null, false);
->>>>>>> d27ad14e
         }
     }
 
@@ -611,7 +569,6 @@
         return number;
     }
 
-<<<<<<< HEAD
     private boolean isCDMAPhone(int subscription) {
         boolean isCDMA = false;
         int phoneType = TelephonyManager.getDefault().isMultiSimEnabled()
@@ -631,8 +588,6 @@
         }
     }
 
-=======
->>>>>>> d27ad14e
     private void updateSecondaryDisplayInfo() {
         final CallCardUi ui = getUi();
         if (ui == null) {
@@ -641,11 +596,7 @@
 
         if (mSecondary == null) {
             // Clear the secondary display info.
-<<<<<<< HEAD
-            ui.setSecondary(false, null, false, null, null, null, false /* isConference */);
-=======
             ui.setSecondary(false, null, false, null, null, false /* isConference */);
->>>>>>> d27ad14e
             return;
         }
 
@@ -656,10 +607,6 @@
                     false /* nameIsNumber */,
                     null /* label */,
                     getCallProviderLabel(mSecondary),
-<<<<<<< HEAD
-                    getCallProviderIcon(mSecondary),
-=======
->>>>>>> d27ad14e
                     true /* isConference */);
         } else if (mSecondaryContactInfo != null) {
             Log.d(TAG, "updateSecondaryDisplayInfo() " + mSecondaryContactInfo);
@@ -671,18 +618,10 @@
                     nameIsNumber,
                     mSecondaryContactInfo.label,
                     getCallProviderLabel(mSecondary),
-<<<<<<< HEAD
-                    getCallProviderIcon(mSecondary),
-                    false /* isConference */);
-        } else {
-            // Clear the secondary display info.
-            ui.setSecondary(false, null, false, null, null, null, false /* isConference */);
-=======
                     false /* isConference */);
         } else {
             // Clear the secondary display info.
             ui.setSecondary(false, null, false, null, null, false /* isConference */);
->>>>>>> d27ad14e
         }
     }
 
@@ -709,39 +648,13 @@
     }
 
     /**
-<<<<<<< HEAD
-     * Return the Drawable object of the icon to display to the left of the connection label.
-     */
-    private Drawable getCallProviderIcon(Call call) {
-        PhoneAccount account = getAccountForCall(call);
-
-        // on MSIM devices irrespective of number of enabled phone
-        // accounts pick icon from phone account and display on UI
-        if (account != null && (getTelecomManager().hasMultipleCallCapableAccounts()
-                || (CallList.PHONE_COUNT > 1))) {
-            return account.createIconDrawable(mContext);
-        }
-        return null;
-    }
-
-    /**
-=======
->>>>>>> d27ad14e
      * Return the string label to represent the call provider
      */
     private String getCallProviderLabel(Call call) {
         PhoneAccount account = getAccountForCall(call);
-<<<<<<< HEAD
-
-        // on MSIM devices irrespective of number of
-        // enabled phone accounts display label info on UI
-        if (account != null && (getTelecomManager().hasMultipleCallCapableAccounts()
-                || (CallList.PHONE_COUNT > 1))) {
-=======
         TelecomManager mgr = InCallPresenter.getInstance().getTelecomManager();
         if (account != null && !TextUtils.isEmpty(account.getLabel())
                 && mgr.hasMultipleCallCapableAccounts()) {
->>>>>>> d27ad14e
             return account.getLabel().toString();
         }
         return null;
@@ -866,22 +779,9 @@
         ui.setCallCardVisible(!isFullScreenVideo);
     }
 
-<<<<<<< HEAD
-    private TelecomManager getTelecomManager() {
-        if (mTelecomManager == null) {
-            mTelecomManager =
-                    (TelecomManager) mContext.getSystemService(Context.TELECOM_SERVICE);
-        }
-        return mTelecomManager;
-    }
-
-    private String getConferenceString(Call call) {
-        boolean isGenericConference = call.can(PhoneCapabilities.GENERIC_CONFERENCE);
-=======
     private String getConferenceString(Call call) {
         boolean isGenericConference = call.can(
                 android.telecom.Call.Details.CAPABILITY_GENERIC_CONFERENCE);
->>>>>>> d27ad14e
         Log.v(this, "getConferenceString: " + isGenericConference);
 
         final int resId = isGenericConference
@@ -890,12 +790,8 @@
     }
 
     private Drawable getConferencePhoto(Call call) {
-<<<<<<< HEAD
-        boolean isGenericConference = call.can(PhoneCapabilities.GENERIC_CONFERENCE);
-=======
         boolean isGenericConference = call.can(
                 android.telecom.Call.Details.CAPABILITY_GENERIC_CONFERENCE);
->>>>>>> d27ad14e
         Log.v(this, "getConferencePhoto: " + isGenericConference);
 
         final int resId = isGenericConference
@@ -905,7 +801,6 @@
         return photo;
     }
 
-<<<<<<< HEAD
     public void blacklistClicked(final Context context) {
         if (mPrimary == null) {
             return;
@@ -937,24 +832,11 @@
                 String label, Drawable photo, boolean isSipCall,
                 String nickName, String organization, String position, String city);
         void setSecondary(boolean show, String name, boolean nameIsNumber, String label,
-                String providerLabel, Drawable providerIcon, boolean isConference);
+                String providerLabel, boolean isConference);
         void setCallState(int state, int videoState, int sessionModificationState,
                 DisconnectCause disconnectCause, String connectionLabel,
                 Drawable connectionIcon, String gatewayNumber, boolean isWaitingForRemoteSide);
-        void setPrimaryCallElapsedTime(boolean show, String duration);
-=======
-    public interface CallCardUi extends Ui {
-        void setVisible(boolean on);
-        void setCallCardVisible(boolean visible);
-        void setPrimary(String number, String name, boolean nameIsNumber, String label,
-                Drawable photo, boolean isSipCall);
-        void setSecondary(boolean show, String name, boolean nameIsNumber, String label,
-                String providerLabel, boolean isConference);
-        void setCallState(int state, int videoState, int sessionModificationState,
-                DisconnectCause disconnectCause, String connectionLabel,
-                Drawable connectionIcon, String gatewayNumber);
         void setPrimaryCallElapsedTime(boolean show, long duration);
->>>>>>> d27ad14e
         void setPrimaryName(String name, boolean nameIsNumber);
         void setPrimaryImage(Drawable image);
         void setPrimaryPhoneNumber(String phoneNumber);
@@ -965,12 +847,9 @@
         void setProgressSpinnerVisible(boolean visible);
         void showManageConferenceCallButton(boolean visible);
         boolean isManageConferenceVisible();
-<<<<<<< HEAD
     }
 
     public int getActiveSubscription() {
         return SubscriptionManager.getDefaultSubId();
-=======
->>>>>>> d27ad14e
     }
 }