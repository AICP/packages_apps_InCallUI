/*
 * Copyright (C) 2013 The Android Open Source Project
 *
 * Licensed under the Apache License, Version 2.0 (the "License");
 * you may not use this file except in compliance with the License.
 * You may obtain a copy of the License at
 *
 *      http://www.apache.org/licenses/LICENSE-2.0
 *
 * Unless required by applicable law or agreed to in writing, software
 * distributed under the License is distributed on an "AS IS" BASIS,
 * WITHOUT WARRANTIES OR CONDITIONS OF ANY KIND, either express or implied.
 * See the License for the specific language governing permissions and
 * limitations under the License
 */

package com.android.incallui;

import android.content.Context;
import android.content.pm.ApplicationInfo;
import android.content.pm.PackageManager;
import android.graphics.drawable.Drawable;
import android.graphics.Bitmap;
<<<<<<< HEAD
import android.net.wifi.WifiInfo;
import android.net.wifi.WifiManager;
=======
>>>>>>> 46a309da
import android.telecomm.CallCapabilities;
import android.telecomm.CallServiceDescriptor;
import android.telephony.DisconnectCause;
import android.telephony.PhoneNumberUtils;
import android.text.TextUtils;
import android.text.format.DateUtils;

import com.android.incallui.AudioModeProvider.AudioModeListener;
import com.android.incallui.ContactInfoCache.ContactCacheEntry;
import com.android.incallui.ContactInfoCache.ContactInfoCacheCallback;
import com.android.incallui.InCallPresenter.InCallState;
import com.android.incallui.InCallPresenter.InCallStateListener;
import com.android.incallui.InCallPresenter.IncomingCallListener;
import com.android.services.telephony.common.AudioMode;
import com.google.common.base.Preconditions;

/**
 * Presenter for the Call Card Fragment.
 * <p>
 * This class listens for changes to InCallState and passes it along to the fragment.
 */
public class CallCardPresenter extends Presenter<CallCardPresenter.CallCardUi>
        implements InCallStateListener, AudioModeListener, IncomingCallListener {

    private static final String TAG = CallCardPresenter.class.getSimpleName();
    private static final long CALL_TIME_UPDATE_INTERVAL = 1000; // in milliseconds

    private Call mPrimary;
    private Call mSecondary;
    private ContactCacheEntry mPrimaryContactInfo;
    private ContactCacheEntry mSecondaryContactInfo;
    private CallTimer mCallTimer;
    private Context mContext;
    private boolean mIsWiFiCachedValue;

    public CallCardPresenter() {
        // create the call timer
        mCallTimer = new CallTimer(new Runnable() {
            @Override
            public void run() {
                updateCallTime();
            }
        });
    }


    public void init(Context context, Call call) {
        mContext = Preconditions.checkNotNull(context);

        // Call may be null if disconnect happened already.
        if (call != null) {
            mPrimary = call;

            // start processing lookups right away.
            if (!call.isConferenceCall()) {
                startContactInfoSearch(call, true, call.getState() == Call.State.INCOMING);
            } else {
                updateContactEntry(null, true, true);
            }
        }
    }

    @Override
    public void onUiReady(CallCardUi ui) {
        super.onUiReady(ui);

        AudioModeProvider.getInstance().addListener(this);

        // Contact search may have completed before ui is ready.
        if (mPrimaryContactInfo != null) {
            updatePrimaryDisplayInfo(mPrimaryContactInfo, isConference(mPrimary));
        }

        // Register for call state changes last
        InCallPresenter.getInstance().addListener(this);
        InCallPresenter.getInstance().addIncomingCallListener(this);
    }

    @Override
    public void onUiUnready(CallCardUi ui) {
        super.onUiUnready(ui);

        // stop getting call state changes
        InCallPresenter.getInstance().removeListener(this);
        InCallPresenter.getInstance().removeIncomingCallListener(this);

        AudioModeProvider.getInstance().removeListener(this);

        mPrimary = null;
        mPrimaryContactInfo = null;
        mSecondaryContactInfo = null;
    }

    @Override
    public void onIncomingCall(InCallState state, Call call) {
        // same logic should happen as with onStateChange()
        onStateChange(state, CallList.getInstance());
    }

    @Override
    public void onStateChange(InCallState state, CallList callList) {
        Log.d(this, "onStateChange() " + state);
        final CallCardUi ui = getUi();
        if (ui == null) {
            return;
        }

        Call primary = null;
        Call secondary = null;

        if (state == InCallState.INCOMING) {
            primary = callList.getIncomingCall();
        } else if (state == InCallState.OUTGOING) {
            primary = callList.getOutgoingCall();

            // getCallToDisplay doesn't go through outgoing or incoming calls. It will return the
            // highest priority call to display as the secondary call.
            secondary = getCallToDisplay(callList, null, true);
        } else if (state == InCallState.INCALL) {
            primary = getCallToDisplay(callList, null, false);
            secondary = getCallToDisplay(callList, primary, true);
        }

        Log.d(this, "Primary call: " + primary);
        Log.d(this, "Secondary call: " + secondary);

        final boolean primaryChanged = !areCallsSame(mPrimary, primary);
        final boolean secondaryChanged = !areCallsSame(mSecondary, secondary);
        mSecondary = secondary;
        mPrimary = primary;

        if (primaryChanged && mPrimary != null) {
            // primary call has changed
            mPrimaryContactInfo = ContactInfoCache.buildCacheEntryFromCall(mContext, mPrimary,
                    mPrimary.getState() == Call.State.INCOMING);
            updatePrimaryDisplayInfo(mPrimaryContactInfo, isConference(mPrimary));
            maybeStartSearch(mPrimary, true);
        }

        if (mSecondary == null) {
            // Secondary call may have ended.  Update the ui.
            mSecondaryContactInfo = null;
            updateSecondaryDisplayInfo(false);
        } else if (secondaryChanged) {
            // secondary call has changed
            mSecondaryContactInfo = ContactInfoCache.buildCacheEntryFromCall(mContext, mSecondary,
                    mSecondary.getState() == Call.State.INCOMING);
            updateSecondaryDisplayInfo(mSecondary.isConferenceCall());
            maybeStartSearch(mSecondary, false);
        }

        // Start/Stop the call time update timer
        if (mPrimary != null && mPrimary.getState() == Call.State.ACTIVE) {
            Log.d(this, "Starting the calltime timer");
            mCallTimer.start(CALL_TIME_UPDATE_INTERVAL);
        } else {
            Log.d(this, "Canceling the calltime timer");
            mCallTimer.cancel();
            ui.setPrimaryCallElapsedTime(false, null);
        }

        setUiCallState();
    }

    private void setUiCallState() {
        int state = Call.State.IDLE;

        if (mPrimary != null) {
            boolean bluetoothOn =
                    (AudioModeProvider.getInstance().getAudioMode() == AudioMode.BLUETOOTH);
<<<<<<< HEAD
            ui.setCallState(mPrimary.getState(), mPrimary.getDisconnectCause(), bluetoothOn,
                    getGatewayLabel(), getGatewayNumber(), getWifiConnection());
        } else {
            ui.setCallState(Call.State.IDLE, DisconnectCause.NOT_VALID, false, null, null, null);
=======
            boolean isHandoffCapable = mPrimary.can(CallCapabilities.CONNECTION_HANDOFF);
            boolean isHandoffPending = mPrimary.getHandoffCallServiceDescriptor() != null;

            CallServiceDescriptor descriptor = mPrimary.getCurrentCallServiceDescriptor();
            boolean isWiFi = descriptor != null &&
                descriptor.getNetworkType() == CallServiceDescriptor.FLAG_WIFI;
            // Cache the value so the UI doesn't change when the call ends.
            mIsWiFiCachedValue = isWiFi;

            state = mPrimary.getState();

            getUi().setCallState(state, mPrimary.getDisconnectCause(), bluetoothOn,
                    getGatewayLabel(), getGatewayNumber(), isWiFi, isHandoffCapable,
                    isHandoffPending);
        } else {
            getUi().setCallState(state, DisconnectCause.NOT_VALID, false, null, null,
                    mIsWiFiCachedValue, false, false);
>>>>>>> 46a309da
        }

        final boolean enableEndCallButton = Call.State.isConnected(state) &&
                state != Call.State.INCOMING && mPrimary != null;
        getUi().setEndCallButtonEnabled(enableEndCallButton);
    }

    @Override
    public void onAudioMode(int mode) {
        if (mPrimary != null && getUi() != null) {
<<<<<<< HEAD
            final boolean bluetoothOn = (AudioMode.BLUETOOTH == mode);

            getUi().setCallState(mPrimary.getState(), mPrimary.getDisconnectCause(), bluetoothOn,
                    getGatewayLabel(), getGatewayNumber(), getWifiConnection());
        }
    }

    private String getWifiConnection() {
        CallServiceDescriptor descriptor = mPrimary.getCurrentCallServiceDescriptor();
        if (descriptor != null && descriptor.getNetworkType() == CallServiceDescriptor.FLAG_WIFI) {
            final WifiManager wifiManager = (WifiManager) mContext.getSystemService(
                    Context.WIFI_SERVICE);
            final WifiInfo info = wifiManager.getConnectionInfo();
            if (info != null) {
                return info.getSSID();
            }
=======
            setUiCallState();
>>>>>>> 46a309da
        }
        return null;
    }

    @Override
    public void onSupportedAudioMode(int mask) {
    }

    @Override
    public void onMute(boolean muted) {
    }

    public void updateCallTime() {
        final CallCardUi ui = getUi();

        if (ui == null || mPrimary == null || mPrimary.getState() != Call.State.ACTIVE) {
            if (ui != null) {
                ui.setPrimaryCallElapsedTime(false, null);
            }
            mCallTimer.cancel();
        } else {
            final long callStart = mPrimary.getConnectTimeMillis();
            final long duration = System.currentTimeMillis() - callStart;
            ui.setPrimaryCallElapsedTime(true, DateUtils.formatElapsedTime(duration / 1000));
        }
    }

    private boolean areCallsSame(Call call1, Call call2) {
        if (call1 == null && call2 == null) {
            return true;
        } else if (call1 == null || call2 == null) {
            return false;
        }

        // otherwise compare call Ids
        return call1.getCallId().equals(call2.getCallId());
    }

    private void maybeStartSearch(Call call, boolean isPrimary) {
        // no need to start search for conference calls which show generic info.
        if (call != null && !call.isConferenceCall()) {
            startContactInfoSearch(call, isPrimary, call.getState() == Call.State.INCOMING);
        }
    }

    /**
     * Starts a query for more contact data for the save primary and secondary calls.
     */
    private void startContactInfoSearch(final Call call, final boolean isPrimary,
            boolean isIncoming) {
        final ContactInfoCache cache = ContactInfoCache.getInstance(mContext);

        cache.findInfo(call, isIncoming, new ContactInfoCacheCallback() {
                @Override
                public void onContactInfoComplete(String callId, ContactCacheEntry entry) {
                    updateContactEntry(entry, isPrimary, false);
                    if (entry.name != null) {
                        Log.d(TAG, "Contact found: " + entry);
                    }
                    if (entry.personUri != null) {
                        CallerInfoUtils.sendViewNotification(mContext, entry.personUri);
                    }
                }

                @Override
                public void onImageLoadComplete(String callId, ContactCacheEntry entry) {
                    if (getUi() == null) {
                        return;
                    }
                    if (entry.photo != null) {
                        if (mPrimary != null && callId.equals(mPrimary.getCallId())) {
                            getUi().setPrimaryImage(entry.photo);
                        } else if (mSecondary != null && callId.equals(mSecondary.getCallId())) {
                            getUi().setSecondaryImage(entry.photo);
                        }
                    }
                }
            });
    }

    private static boolean isConference(Call call) {
        return call != null && call.isConferenceCall();
    }

    private static boolean isGenericConference(Call call) {
        return call != null && call.can(CallCapabilities.GENERIC_CONFERENCE);
    }

    private void updateContactEntry(ContactCacheEntry entry, boolean isPrimary,
            boolean isConference) {
        if (isPrimary) {
            mPrimaryContactInfo = entry;
            updatePrimaryDisplayInfo(entry, isConference);
        } else {
            mSecondaryContactInfo = entry;
            updateSecondaryDisplayInfo(isConference);
        }
    }

    /**
     * Get the highest priority call to display.
     * Goes through the calls and chooses which to return based on priority of which type of call
     * to display to the user. Callers can use the "ignore" feature to get the second best call
     * by passing a previously found primary call as ignore.
     *
     * @param ignore A call to ignore if found.
     */
    private Call getCallToDisplay(CallList callList, Call ignore, boolean skipDisconnected) {

        // Active calls come second.  An active call always gets precedent.
        Call retval = callList.getActiveCall();
        if (retval != null && retval != ignore) {
            return retval;
        }

        // Disconnected calls get primary position if there are no active calls
        // to let user know quickly what call has disconnected. Disconnected
        // calls are very short lived.
        if (!skipDisconnected) {
            retval = callList.getDisconnectingCall();
            if (retval != null && retval != ignore) {
                return retval;
            }
            retval = callList.getDisconnectedCall();
            if (retval != null && retval != ignore) {
                return retval;
            }
        }

        // Then we go to background call (calls on hold)
        retval = callList.getBackgroundCall();
        if (retval != null && retval != ignore) {
            return retval;
        }

        // Lastly, we go to a second background call.
        retval = callList.getSecondBackgroundCall();

        return retval;
    }

    private void updatePrimaryDisplayInfo(ContactCacheEntry entry, boolean isConference) {
        Log.d(TAG, "Update primary display " + entry);
        final CallCardUi ui = getUi();
        if (ui == null) {
            // TODO: May also occur if search result comes back after ui is destroyed. Look into
            // removing that case completely.
            Log.d(TAG, "updatePrimaryDisplayInfo called but ui is null!");
            return;
        }

        final boolean isGenericConf = isGenericConference(mPrimary);
        if (entry != null) {
            final String name = getNameForCall(entry);
            final String number = getNumberForCall(entry);
            final boolean nameIsNumber = name != null && name.equals(entry.number);
            ui.setPrimary(number, name, nameIsNumber, entry.label,
                    entry.photo, isConference, isGenericConf, entry.isSipCall);
        } else {
            ui.setPrimary(null, null, false, null, null, isConference, isGenericConf, false);
        }

    }

    private void updateSecondaryDisplayInfo(boolean isConference) {

        final CallCardUi ui = getUi();
        if (ui == null) {
            return;
        }

        final boolean isGenericConf = isGenericConference(mSecondary);
        if (mSecondaryContactInfo != null) {
            Log.d(TAG, "updateSecondaryDisplayInfo() " + mSecondaryContactInfo);
            final String nameForCall = getNameForCall(mSecondaryContactInfo);

            final boolean nameIsNumber = nameForCall != null && nameForCall.equals(
                    mSecondaryContactInfo.number);
            ui.setSecondary(true, nameForCall, nameIsNumber, mSecondaryContactInfo.label,
                    mSecondaryContactInfo.photo, isConference, isGenericConf);
        } else {
            // reset to nothing so that it starts off blank next time we use it.
            ui.setSecondary(false, null, false, null, null, isConference, isGenericConf);
        }
    }

    /**
     * Returns the gateway number for any existing outgoing call.
     */
    private String getGatewayNumber() {
        if (hasOutgoingGatewayCall()) {
            return mPrimary.getGatewayInfo().getGatewayHandle().getSchemeSpecificPart();
        }
        return null;
    }

    /**
     * Returns the label for the gateway app for any existing outgoing call.
     */
    private String getGatewayLabel() {
        if (hasOutgoingGatewayCall() && getUi() != null) {
            final PackageManager pm = mContext.getPackageManager();
            try {
                ApplicationInfo info = pm.getApplicationInfo(
                        mPrimary.getGatewayInfo().getGatewayProviderPackageName(), 0);
                return mContext.getString(R.string.calling_via_template,
                        pm.getApplicationLabel(info).toString());
            } catch (PackageManager.NameNotFoundException e) {
            }
        }
        return null;
    }

    private boolean hasOutgoingGatewayCall() {
        // We only display the gateway information while DIALING so return false for any othe
        // call state.
        // TODO: mPrimary can be null because this is called from updatePrimaryDisplayInfo which
        // is also called after a contact search completes (call is not present yet).  Split the
        // UI update so it can receive independent updates.
        if (mPrimary == null) {
            return false;
        }
        return Call.State.isDialing(mPrimary.getState()) && mPrimary.getGatewayInfo() != null &&
                !mPrimary.getGatewayInfo().isEmpty();
    }

    /**
     * Gets the name to display for the call.
     */
    private static String getNameForCall(ContactCacheEntry contactInfo) {
        if (TextUtils.isEmpty(contactInfo.name)) {
            return contactInfo.number;
        }
        return contactInfo.name;
    }

    /**
     * Gets the number to display for a call.
     */
    private static String getNumberForCall(ContactCacheEntry contactInfo) {
        // If the name is empty, we use the number for the name...so dont show a second
        // number in the number field
        if (TextUtils.isEmpty(contactInfo.name)) {
            return contactInfo.location;
        }
        return contactInfo.number;
    }

    public void secondaryPhotoClicked() {
        if (mSecondary == null) {
            Log.wtf(this, "Secondary photo clicked but no secondary call.");
            return;
        }

        Log.i(this, "Swapping call to foreground: " + mSecondary);
        TelecommAdapter.getInstance().unholdCall(mSecondary.getCallId());
<<<<<<< HEAD
=======
    }

    public void connectionHandoffClicked() {
        Log.d(this, "connectionHandoffClicked: " + mPrimary);
        if (mPrimary != null) {
            TelecommAdapter.getInstance().handoffCall(mPrimary.getCallId());
        }
>>>>>>> 46a309da
    }

    public void endCallClicked() {
        if (mPrimary == null) {
            return;
        }

<<<<<<< HEAD
        Log.i(this, "Disconnecting call: " + mPrimary);
=======
>>>>>>> 46a309da
        TelecommAdapter.getInstance().disconnectCall(mPrimary.getCallId());
    }

    public interface CallCardUi extends Ui {
        void setVisible(boolean on);
        void setPrimary(String number, String name, boolean nameIsNumber, String label,
                Drawable photo, boolean isConference, boolean isGeneric, boolean isSipCall);
        void setSecondary(boolean show, String name, boolean nameIsNumber, String label,
                Drawable photo, boolean isConference, boolean isGeneric);
        void setSecondaryImage(Drawable image);
        void setCallState(int state, int cause, boolean bluetoothOn,
<<<<<<< HEAD
                String gatewayLabel, String gatewayNumber, String wifiConnection);
=======
                String gatewayLabel, String gatewayNumber, boolean isWiFi,
                boolean isHandoffCapable, boolean isHandoffPending);
>>>>>>> 46a309da
        void setPrimaryCallElapsedTime(boolean show, String duration);
        void setPrimaryName(String name, boolean nameIsNumber);
        void setPrimaryImage(Drawable image);
        void setPrimaryPhoneNumber(String phoneNumber);
        void setPrimaryLabel(String label);
        void setEndCallButtonEnabled(boolean enabled);
    }
}<|MERGE_RESOLUTION|>--- conflicted
+++ resolved
@@ -21,11 +21,8 @@
 import android.content.pm.PackageManager;
 import android.graphics.drawable.Drawable;
 import android.graphics.Bitmap;
-<<<<<<< HEAD
 import android.net.wifi.WifiInfo;
 import android.net.wifi.WifiManager;
-=======
->>>>>>> 46a309da
 import android.telecomm.CallCapabilities;
 import android.telecomm.CallServiceDescriptor;
 import android.telephony.DisconnectCause;
@@ -59,6 +56,7 @@
     private ContactCacheEntry mSecondaryContactInfo;
     private CallTimer mCallTimer;
     private Context mContext;
+
     private boolean mIsWiFiCachedValue;
 
     public CallCardPresenter() {
@@ -187,71 +185,54 @@
             ui.setPrimaryCallElapsedTime(false, null);
         }
 
-        setUiCallState();
-    }
-
-    private void setUiCallState() {
-        int state = Call.State.IDLE;
-
+        // Set the call state
+        int callState = Call.State.IDLE;
         if (mPrimary != null) {
-            boolean bluetoothOn =
+            final boolean bluetoothOn =
                     (AudioModeProvider.getInstance().getAudioMode() == AudioMode.BLUETOOTH);
-<<<<<<< HEAD
-            ui.setCallState(mPrimary.getState(), mPrimary.getDisconnectCause(), bluetoothOn,
-                    getGatewayLabel(), getGatewayNumber(), getWifiConnection());
-        } else {
-            ui.setCallState(Call.State.IDLE, DisconnectCause.NOT_VALID, false, null, null, null);
-=======
-            boolean isHandoffCapable = mPrimary.can(CallCapabilities.CONNECTION_HANDOFF);
-            boolean isHandoffPending = mPrimary.getHandoffCallServiceDescriptor() != null;
-
-            CallServiceDescriptor descriptor = mPrimary.getCurrentCallServiceDescriptor();
-            boolean isWiFi = descriptor != null &&
-                descriptor.getNetworkType() == CallServiceDescriptor.FLAG_WIFI;
+            boolean isHandoffCapable = isHandoffCapable();
+            boolean isHandoffPending = isHandoffPending();
+
+            boolean isWiFi = isWifiCall();
             // Cache the value so the UI doesn't change when the call ends.
             mIsWiFiCachedValue = isWiFi;
 
-            state = mPrimary.getState();
-
-            getUi().setCallState(state, mPrimary.getDisconnectCause(), bluetoothOn,
+            getUi().setCallState(callState, mPrimary.getDisconnectCause(), bluetoothOn,
                     getGatewayLabel(), getGatewayNumber(), isWiFi, isHandoffCapable,
                     isHandoffPending);
         } else {
-            getUi().setCallState(state, DisconnectCause.NOT_VALID, false, null, null,
+            getUi().setCallState(callState, DisconnectCause.NOT_VALID, false, null, null,
                     mIsWiFiCachedValue, false, false);
->>>>>>> 46a309da
-        }
-
-        final boolean enableEndCallButton = Call.State.isConnected(state) &&
-                state != Call.State.INCOMING && mPrimary != null;
+        }
+
+        final boolean enableEndCallButton = Call.State.isConnected(callState) &&
+                callState != Call.State.INCOMING && mPrimary != null;
         getUi().setEndCallButtonEnabled(enableEndCallButton);
     }
 
     @Override
     public void onAudioMode(int mode) {
         if (mPrimary != null && getUi() != null) {
-<<<<<<< HEAD
             final boolean bluetoothOn = (AudioMode.BLUETOOTH == mode);
 
             getUi().setCallState(mPrimary.getState(), mPrimary.getDisconnectCause(), bluetoothOn,
-                    getGatewayLabel(), getGatewayNumber(), getWifiConnection());
-        }
-    }
-
-    private String getWifiConnection() {
+                    getGatewayLabel(), getGatewayNumber(), isWifiCall(),
+                    isHandoffCapable(), isHandoffPending());
+        }
+    }
+
+    private boolean isWifiCall() {
         CallServiceDescriptor descriptor = mPrimary.getCurrentCallServiceDescriptor();
-        if (descriptor != null && descriptor.getNetworkType() == CallServiceDescriptor.FLAG_WIFI) {
-            final WifiManager wifiManager = (WifiManager) mContext.getSystemService(
-                    Context.WIFI_SERVICE);
-            final WifiInfo info = wifiManager.getConnectionInfo();
-            if (info != null) {
-                return info.getSSID();
-            }
-=======
-            setUiCallState();
->>>>>>> 46a309da
-        }
-        return null;
+        return descriptor != null &&
+                descriptor.getNetworkType() == CallServiceDescriptor.FLAG_WIFI;
+    }
+
+    private boolean isHandoffCapable() {
+        return mPrimary.can(CallCapabilities.CONNECTION_HANDOFF);
+    }
+
+    private boolean isHandoffPending() {
+        return mPrimary.getHandoffCallServiceDescriptor() != null;
     }
 
     @Override
@@ -275,6 +256,14 @@
             final long duration = System.currentTimeMillis() - callStart;
             ui.setPrimaryCallElapsedTime(true, DateUtils.formatElapsedTime(duration / 1000));
         }
+    }
+
+    public void connectionHandoffClicked() {
+        if (mPrimary == null) {
+            return;
+        }
+
+        TelecommAdapter.getInstance().handoffCall(mPrimary.getCallId());
     }
 
     private boolean areCallsSame(Call call1, Call call2) {
@@ -506,16 +495,6 @@
 
         Log.i(this, "Swapping call to foreground: " + mSecondary);
         TelecommAdapter.getInstance().unholdCall(mSecondary.getCallId());
-<<<<<<< HEAD
-=======
-    }
-
-    public void connectionHandoffClicked() {
-        Log.d(this, "connectionHandoffClicked: " + mPrimary);
-        if (mPrimary != null) {
-            TelecommAdapter.getInstance().handoffCall(mPrimary.getCallId());
-        }
->>>>>>> 46a309da
     }
 
     public void endCallClicked() {
@@ -523,10 +502,7 @@
             return;
         }
 
-<<<<<<< HEAD
         Log.i(this, "Disconnecting call: " + mPrimary);
-=======
->>>>>>> 46a309da
         TelecommAdapter.getInstance().disconnectCall(mPrimary.getCallId());
     }
 
@@ -538,12 +514,8 @@
                 Drawable photo, boolean isConference, boolean isGeneric);
         void setSecondaryImage(Drawable image);
         void setCallState(int state, int cause, boolean bluetoothOn,
-<<<<<<< HEAD
-                String gatewayLabel, String gatewayNumber, String wifiConnection);
-=======
-                String gatewayLabel, String gatewayNumber, boolean isWiFi,
-                boolean isHandoffCapable, boolean isHandoffPending);
->>>>>>> 46a309da
+                String gatewayLabel, String gatewayNumber, boolean isWifi, boolean isHandoffCapable,
+                boolean isHandoffPending);
         void setPrimaryCallElapsedTime(boolean show, String duration);
         void setPrimaryName(String name, boolean nameIsNumber);
         void setPrimaryImage(Drawable image);
