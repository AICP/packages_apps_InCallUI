/*
 * Copyright (C) 2013 The Android Open Source Project
 *
 * Licensed under the Apache License, Version 2.0 (the "License");
 * you may not use this file except in compliance with the License.
 * You may obtain a copy of the License at
 *
 *      http://www.apache.org/licenses/LICENSE-2.0
 *
 * Unless required by applicable law or agreed to in writing, software
 * distributed under the License is distributed on an "AS IS" BASIS,
 * WITHOUT WARRANTIES OR CONDITIONS OF ANY KIND, either express or implied.
 * See the License for the specific language governing permissions and
 * limitations under the License
 */

package com.android.incallui;

import android.content.Context;
import android.os.Bundle;
import android.text.Editable;
import android.text.method.DialerKeyListener;
import android.util.AttributeSet;
import android.view.KeyEvent;
import android.view.LayoutInflater;
import android.view.MotionEvent;
import android.view.View;
import android.view.ViewGroup;
import android.view.ViewTreeObserver;
import android.view.accessibility.AccessibilityManager;
import android.widget.EditText;
import android.widget.LinearLayout;
import android.widget.TextView;

import com.android.contacts.common.dialpad.DialpadKeyButton;
import com.android.contacts.common.dialpad.DialpadView;

import java.util.HashMap;

/**
 * Fragment for call control buttons
 */
public class DialpadFragment extends BaseFragment<DialpadPresenter, DialpadPresenter.DialpadUi>
        implements DialpadPresenter.DialpadUi, View.OnTouchListener, View.OnKeyListener,
        View.OnHoverListener {

    private static final float DIALPAD_SLIDE_FRACTION = 1.0f;

    /**
     * LinearLayout with getter and setter methods for the translationY property using floats,
     * for animation purposes.
     */
    public static class DialpadSlidingLinearLayout extends LinearLayout {

        public DialpadSlidingLinearLayout(Context context) {
            super(context);
        }

        public DialpadSlidingLinearLayout(Context context, AttributeSet attrs) {
            super(context, attrs);
        }

        public DialpadSlidingLinearLayout(Context context, AttributeSet attrs, int defStyle) {
            super(context, attrs, defStyle);
        }

        public float getYFraction() {
            final int height = getHeight();
            if (height == 0) return 0;
            return getTranslationY() / height;
        }

        public void setYFraction(float yFraction) {
            setTranslationY(yFraction * getHeight());
        }
    }

    /**
     * LinearLayout that always returns true for onHoverEvent callbacks, to fix
     * problems with accessibility due to the dialpad overlaying other fragments.
     */
    public static class HoverIgnoringLinearLayout extends LinearLayout {

        public HoverIgnoringLinearLayout(Context context) {
            super(context);
        }

        public HoverIgnoringLinearLayout(Context context, AttributeSet attrs) {
            super(context, attrs);
        }

        public HoverIgnoringLinearLayout(Context context, AttributeSet attrs, int defStyle) {
            super(context, attrs, defStyle);
        }

        @Override
        public boolean onHoverEvent(MotionEvent event) {
            return true;
        }
    }

    private EditText mDtmfDialerField;

    /** Hash Map to map a view id to a character*/
    private static final HashMap<Integer, Character> mDisplayMap =
        new HashMap<Integer, Character>();

    /** Set up the static maps*/
    static {
        // Map the buttons to the display characters
        mDisplayMap.put(R.id.one, '1');
        mDisplayMap.put(R.id.two, '2');
        mDisplayMap.put(R.id.three, '3');
        mDisplayMap.put(R.id.four, '4');
        mDisplayMap.put(R.id.five, '5');
        mDisplayMap.put(R.id.six, '6');
        mDisplayMap.put(R.id.seven, '7');
        mDisplayMap.put(R.id.eight, '8');
        mDisplayMap.put(R.id.nine, '9');
        mDisplayMap.put(R.id.zero, '0');
        mDisplayMap.put(R.id.pound, '#');
        mDisplayMap.put(R.id.star, '*');
    }

    // KeyListener used with the "dialpad digits" EditText widget.
    private DTMFKeyListener mDialerKeyListener;

    private DialpadView mDialpadView;

    /**
     * Our own key listener, specialized for dealing with DTMF codes.
     *   1. Ignore the backspace since it is irrelevant.
     *   2. Allow ONLY valid DTMF characters to generate a tone and be
     *      sent as a DTMF code.
     *   3. All other remaining characters are handled by the superclass.
     *
     * This code is purely here to handle events from the hardware keyboard
     * while the DTMF dialpad is up.
     */
    private class DTMFKeyListener extends DialerKeyListener {

        private DTMFKeyListener() {
            super();
        }

        /**
         * Overriden to return correct DTMF-dialable characters.
         */
        @Override
        protected char[] getAcceptedChars(){
            return DTMF_CHARACTERS;
        }

        /** special key listener ignores backspace. */
        @Override
        public boolean backspace(View view, Editable content, int keyCode,
                KeyEvent event) {
            return false;
        }

        /**
         * Return true if the keyCode is an accepted modifier key for the
         * dialer (ALT or SHIFT).
         */
        private boolean isAcceptableModifierKey(int keyCode) {
            switch (keyCode) {
                case KeyEvent.KEYCODE_ALT_LEFT:
                case KeyEvent.KEYCODE_ALT_RIGHT:
                case KeyEvent.KEYCODE_SHIFT_LEFT:
                case KeyEvent.KEYCODE_SHIFT_RIGHT:
                    return true;
                default:
                    return false;
            }
        }

        /**
         * Overriden so that with each valid button press, we start sending
         * a dtmf code and play a local dtmf tone.
         */
        @Override
        public boolean onKeyDown(View view, Editable content,
                                 int keyCode, KeyEvent event) {
            // if (DBG) log("DTMFKeyListener.onKeyDown, keyCode " + keyCode + ", view " + view);

            // find the character
            char c = (char) lookup(event, content);

            // if not a long press, and parent onKeyDown accepts the input
            if (event.getRepeatCount() == 0 && super.onKeyDown(view, content, keyCode, event)) {

                boolean keyOK = ok(getAcceptedChars(), c);

                // if the character is a valid dtmf code, start playing the tone and send the
                // code.
                if (keyOK) {
                    Log.d(this, "DTMFKeyListener reading '" + c + "' from input.");
                    getPresenter().processDtmf(c);
                } else {
                    Log.d(this, "DTMFKeyListener rejecting '" + c + "' from input.");
                }
                return true;
            }
            return false;
        }

        /**
         * Overriden so that with each valid button up, we stop sending
         * a dtmf code and the dtmf tone.
         */
        @Override
        public boolean onKeyUp(View view, Editable content,
                                 int keyCode, KeyEvent event) {
            // if (DBG) log("DTMFKeyListener.onKeyUp, keyCode " + keyCode + ", view " + view);

            super.onKeyUp(view, content, keyCode, event);

            // find the character
            char c = (char) lookup(event, content);

            boolean keyOK = ok(getAcceptedChars(), c);

            if (keyOK) {
                Log.d(this, "Stopping the tone for '" + c + "'");
                getPresenter().stopTone();
                return true;
            }

            return false;
        }

        /**
         * Handle individual keydown events when we DO NOT have an Editable handy.
         */
        public boolean onKeyDown(KeyEvent event) {
            char c = lookup(event);
            Log.d(this, "DTMFKeyListener.onKeyDown: event '" + c + "'");

            // if not a long press, and parent onKeyDown accepts the input
            if (event.getRepeatCount() == 0 && c != 0) {
                // if the character is a valid dtmf code, start playing the tone and send the
                // code.
                if (ok(getAcceptedChars(), c)) {
                    Log.d(this, "DTMFKeyListener reading '" + c + "' from input.");
                    getPresenter().processDtmf(c);
                    return true;
                } else {
                    Log.d(this, "DTMFKeyListener rejecting '" + c + "' from input.");
                }
            }
            return false;
        }

        /**
         * Handle individual keyup events.
         *
         * @param event is the event we are trying to stop.  If this is null,
         * then we just force-stop the last tone without checking if the event
         * is an acceptable dialer event.
         */
        public boolean onKeyUp(KeyEvent event) {
            if (event == null) {
                //the below piece of code sends stopDTMF event unnecessarily even when a null event
                //is received, hence commenting it.
                /*if (DBG) log("Stopping the last played tone.");
                stopTone();*/
                return true;
            }

            char c = lookup(event);
            Log.d(this, "DTMFKeyListener.onKeyUp: event '" + c + "'");

            // TODO: stopTone does not take in character input, we may want to
            // consider checking for this ourselves.
            if (ok(getAcceptedChars(), c)) {
                Log.d(this, "Stopping the tone for '" + c + "'");
                getPresenter().stopTone();
                return true;
            }

            return false;
        }

        /**
         * Find the Dialer Key mapped to this event.
         *
         * @return The char value of the input event, otherwise
         * 0 if no matching character was found.
         */
        private char lookup(KeyEvent event) {
            // This code is similar to {@link DialerKeyListener#lookup(KeyEvent, Spannable) lookup}
            int meta = event.getMetaState();
            int number = event.getNumber();

            if (!((meta & (KeyEvent.META_ALT_ON | KeyEvent.META_SHIFT_ON)) == 0) || (number == 0)) {
                int match = event.getMatch(getAcceptedChars(), meta);
                number = (match != 0) ? match : number;
            }

            return (char) number;
        }

        /**
         * Check to see if the keyEvent is dialable.
         */
        boolean isKeyEventAcceptable (KeyEvent event) {
            return (ok(getAcceptedChars(), lookup(event)));
        }

        /**
         * Overrides the characters used in {@link DialerKeyListener#CHARACTERS}
         * These are the valid dtmf characters.
         */
        public final char[] DTMF_CHARACTERS = new char[] {
            '0', '1', '2', '3', '4', '5', '6', '7', '8', '9', '#', '*'
        };
    }

    @Override
    public boolean onHover(View v, MotionEvent event) {
        // When touch exploration is turned on, lifting a finger while inside
        // the button's hover target bounds should perform a click action.
        final AccessibilityManager accessibilityManager = (AccessibilityManager)
            v.getContext().getSystemService(Context.ACCESSIBILITY_SERVICE);

        if (accessibilityManager.isEnabled()
                && accessibilityManager.isTouchExplorationEnabled()) {
            final int left = v.getPaddingLeft();
            final int right = (v.getWidth() - v.getPaddingRight());
            final int top = v.getPaddingTop();
            final int bottom = (v.getHeight() - v.getPaddingBottom());

            switch (event.getActionMasked()) {
                case MotionEvent.ACTION_HOVER_ENTER:
                    // Lift-to-type temporarily disables double-tap activation.
                    v.setClickable(false);
                    break;
                case MotionEvent.ACTION_HOVER_EXIT:
                    final int x = (int) event.getX();
                    final int y = (int) event.getY();
                    if ((x > left) && (x < right) && (y > top) && (y < bottom)) {
                        v.performClick();
                    }
                    v.setClickable(true);
                    break;
            }
        }

        return false;
    }

    @Override
    public boolean onKey(View v, int keyCode, KeyEvent event) {
        Log.d(this, "onKey:  keyCode " + keyCode + ", view " + v);

        if (keyCode == KeyEvent.KEYCODE_DPAD_CENTER) {
            int viewId = v.getId();
            if (mDisplayMap.containsKey(viewId)) {
                switch (event.getAction()) {
                case KeyEvent.ACTION_DOWN:
                    if (event.getRepeatCount() == 0) {
                        getPresenter().processDtmf(mDisplayMap.get(viewId));
                    }
                    break;
                case KeyEvent.ACTION_UP:
                    getPresenter().stopTone();
                    break;
                }
                // do not return true [handled] here, since we want the
                // press / click animation to be handled by the framework.
            }
        }
        return false;
    }

    @Override
    public boolean onTouch(View v, MotionEvent event) {
        Log.d(this, "onTouch");
        int viewId = v.getId();

        // if the button is recognized
        if (mDisplayMap.containsKey(viewId)) {
            switch (event.getAction()) {
                case MotionEvent.ACTION_DOWN:
                    // Append the character mapped to this button, to the display.
                    // start the tone
                    getPresenter().processDtmf(mDisplayMap.get(viewId));
                    break;
                case MotionEvent.ACTION_UP:
                case MotionEvent.ACTION_CANCEL:
                    // stop the tone on ANY other event, except for MOVE.
                    getPresenter().stopTone();
                    break;
            }
            // do not return true [handled] here, since we want the
            // press / click animation to be handled by the framework.
        }
        return false;
    }

    // TODO(klp) Adds hardware keyboard listener

    @Override
    DialpadPresenter createPresenter() {
        return new DialpadPresenter();
    }

    @Override
    DialpadPresenter.DialpadUi getUi() {
        return this;
    }

    @Override
    public void onCreate(Bundle savedInstanceState) {
        super.onCreate(savedInstanceState);
    }

    @Override
    public View onCreateView(LayoutInflater inflater, ViewGroup container,
            Bundle savedInstanceState) {
        final View parent = inflater.inflate(
                com.android.incallui.R.layout.dtmf_twelve_key_dialer_view, container, false);
        mDialpadView = (DialpadView) parent.findViewById(R.id.dialpad_view);
        mDialpadView.setCanDigitsBeEdited(false);
        mDialpadView.setBackgroundResource(R.color.incall_dialpad_background);
        mDtmfDialerField = (EditText) parent.findViewById(R.id.digits);
        if (mDtmfDialerField != null) {
            mDialerKeyListener = new DTMFKeyListener();
            mDtmfDialerField.setKeyListener(mDialerKeyListener);
            // remove the long-press context menus that support
            // the edit (copy / paste / select) functions.
            mDtmfDialerField.setLongClickable(false);
            mDtmfDialerField.setElegantTextHeight(false);
            configureKeypadListeners(mDialpadView);
        }

        final ViewTreeObserver vto = parent.getViewTreeObserver();
        // Adjust the translation of the DialpadFragment in a preDrawListener instead of in
        // DialtactsActivity, because at the point in time when the DialpadFragment is added,
        // its views have not been laid out yet.
        final ViewTreeObserver.OnPreDrawListener
                preDrawListener = new ViewTreeObserver.OnPreDrawListener() {
            @Override
            public boolean onPreDraw() {
                if (isHidden()) return true;
                if (parent.getTranslationY() == 0) {
                    ((DialpadSlidingLinearLayout) parent)
                            .setYFraction(DIALPAD_SLIDE_FRACTION);
                }
                final ViewTreeObserver vto = parent.getViewTreeObserver();
                vto.removeOnPreDrawListener(this);
                return true;
            }

        };

        vto.addOnPreDrawListener(preDrawListener);

        return parent;
    }

    @Override
    public void onDestroyView() {
        mDialerKeyListener = null;
        super.onDestroyView();
    }

    @Override
    public void setVisible(boolean on) {
        if (on) {
            getView().setVisibility(View.VISIBLE);
        } else {
            getView().setVisibility(View.INVISIBLE);
        }
    }

    @Override
    public void onHiddenChanged(boolean hidden) {
        super.onHiddenChanged(hidden);
        if (!hidden) {
            final DialpadView dialpadView = (DialpadView) getView().findViewById(R.id.dialpad_view);
            dialpadView.animateShow();
        }
    }

    @Override
    public void appendDigitsToField(char digit) {
        if (mDtmfDialerField != null) {
            // TODO: maybe *don't* manually append this digit if
            // mDialpadDigits is focused and this key came from the HW
            // keyboard, since in that case the EditText field will
            // get the key event directly and automatically appends
            // whetever the user types.
            // (Or, a cleaner fix would be to just make mDialpadDigits
            // *not* handle HW key presses.  That seems to be more
            // complicated than just setting focusable="false" on it,
            // though.)
            mDtmfDialerField.getText().append(digit);
        }
    }

    /**
     * Called externally (from InCallScreen) to play a DTMF Tone.
     */
    /* package */ boolean onDialerKeyDown(KeyEvent event) {
        Log.d(this, "Notifying dtmf key down.");
        if (mDialerKeyListener != null) {
            return mDialerKeyListener.onKeyDown(event);
        } else {
            return false;
        }
    }

    /**
     * Called externally (from InCallScreen) to cancel the last DTMF Tone played.
     */
    public boolean onDialerKeyUp(KeyEvent event) {
        Log.d(this, "Notifying dtmf key up.");
        if (mDialerKeyListener != null) {
            return mDialerKeyListener.onKeyUp(event);
        } else {
            return false;
        }
    }

    private void configureKeypadListeners(View fragmentView) {
        final int[] buttonIds = new int[] {R.id.zero, R.id.one, R.id.two, R.id.three, R.id.four,
                R.id.five, R.id.six, R.id.seven, R.id.eight, R.id.nine, R.id.star, R.id.pound};
        DialpadKeyButton dialpadKey;
        for (int i = 0; i < buttonIds.length; i++) {
<<<<<<< HEAD
            dialpadKey = (DialpadKeyButton) fragmentView.findViewById(buttonIds[i]);
            dialpadKey.setBackgroundResource(R.drawable.incall_dialpad_key_colors);
            dialpadKey.setOnTouchListener(this);
            dialpadKey.setOnKeyListener(this);
            dialpadKey.setOnHoverListener(this);
            dialpadKey.setOnClickListener(this);
=======
            button = fragmentView.findViewById(buttonIds[i]);
            button.setOnTouchListener(this);
            button.setClickable(true);
            button.setOnKeyListener(this);
            button.setOnHoverListener(this);
            numberView = (TextView) button.findViewById(R.id.dialpad_key_number);
            lettersView = (TextView) button.findViewById(R.id.dialpad_key_letters);
            final String numberString = resources.getString(numberIds[i]);
            numberView.setText(numberString);
            button.setContentDescription(numberString);
            if (lettersView != null) {
                lettersView.setText(resources.getString(letterIds[i]));
            }
>>>>>>> af680f72
        }
    }
}<|MERGE_RESOLUTION|>--- conflicted
+++ resolved
@@ -528,28 +528,12 @@
                 R.id.five, R.id.six, R.id.seven, R.id.eight, R.id.nine, R.id.star, R.id.pound};
         DialpadKeyButton dialpadKey;
         for (int i = 0; i < buttonIds.length; i++) {
-<<<<<<< HEAD
             dialpadKey = (DialpadKeyButton) fragmentView.findViewById(buttonIds[i]);
             dialpadKey.setBackgroundResource(R.drawable.incall_dialpad_key_colors);
             dialpadKey.setOnTouchListener(this);
             dialpadKey.setOnKeyListener(this);
             dialpadKey.setOnHoverListener(this);
             dialpadKey.setOnClickListener(this);
-=======
-            button = fragmentView.findViewById(buttonIds[i]);
-            button.setOnTouchListener(this);
-            button.setClickable(true);
-            button.setOnKeyListener(this);
-            button.setOnHoverListener(this);
-            numberView = (TextView) button.findViewById(R.id.dialpad_key_number);
-            lettersView = (TextView) button.findViewById(R.id.dialpad_key_letters);
-            final String numberString = resources.getString(numberIds[i]);
-            numberView.setText(numberString);
-            button.setContentDescription(numberString);
-            if (lettersView != null) {
-                lettersView.setText(resources.getString(letterIds[i]));
-            }
->>>>>>> af680f72
         }
     }
 }