/*
 * Copyright (C) 2013 The Android Open Source Project
 *
 * Licensed under the Apache License, Version 2.0 (the "License");
 * you may not use this file except in compliance with the License.
 * You may obtain a copy of the License at
 *
 *      http://www.apache.org/licenses/LICENSE-2.0
 *
 * Unless required by applicable law or agreed to in writing, software
 * distributed under the License is distributed on an "AS IS" BASIS,
 * WITHOUT WARRANTIES OR CONDITIONS OF ANY KIND, either express or implied.
 * See the License for the specific language governing permissions and
 * limitations under the License.
 */

package com.android.incallui;

import android.app.Activity;
import android.content.Context;
import android.content.Intent;
import android.content.ActivityNotFoundException;
import android.content.pm.ActivityInfo;
import android.graphics.Point;
import android.net.Uri;
import android.os.Bundle;
import android.os.Handler;
import android.telecom.DisconnectCause;
import android.telecom.PhoneAccount;
import android.telecom.Phone;
import android.telecom.PhoneAccountHandle;
import android.telecom.TelecomManager;
import android.telecom.VideoProfile;
<<<<<<< HEAD
import android.telephony.TelephonyManager;
=======
import android.telephony.PhoneNumberUtils;
>>>>>>> d27ad14e
import android.text.TextUtils;
import android.view.Surface;
import android.view.View;
import android.view.Window;
import android.view.WindowManager;

import com.google.common.base.Preconditions;
<<<<<<< HEAD
=======

import com.android.contacts.common.interactions.TouchPointManager;
import com.android.contacts.common.util.MaterialColorMapUtils.MaterialPalette;
>>>>>>> d27ad14e
import com.android.incalluibind.ObjectFactory;

import java.util.Collections;
import java.util.List;
import java.util.Locale;
import java.util.Set;
import java.util.concurrent.ConcurrentHashMap;
import java.util.concurrent.CopyOnWriteArrayList;

/**
 * Takes updates from the CallList and notifies the InCallActivity (UI)
 * of the changes.
 * Responsible for starting the activity for a new call and finishing the activity when all calls
 * are disconnected.
 * Creates and manages the in-call state and provides a listener pattern for the presenters
 * that want to listen in on the in-call state changes.
 * TODO: This class has become more of a state machine at this point.  Consider renaming.
 */
public class InCallPresenter implements CallList.Listener, InCallPhoneListener {

    private static final String EXTRA_FIRST_TIME_SHOWN =
            "com.android.incallui.intent.extra.FIRST_TIME_SHOWN";

    private static final Bundle EMPTY_EXTRAS = new Bundle();

    private static InCallPresenter sInCallPresenter;

    /**
     * ConcurrentHashMap constructor params: 8 is initial table size, 0.9f is
     * load factor before resizing, 1 means we only expect a single thread to
     * access the map so make only a single shard
     */
    private final Set<InCallStateListener> mListeners = Collections.newSetFromMap(
            new ConcurrentHashMap<InCallStateListener, Boolean>(8, 0.9f, 1));
    private final List<IncomingCallListener> mIncomingCallListeners = new CopyOnWriteArrayList<>();
    private final Set<InCallDetailsListener> mDetailsListeners = Collections.newSetFromMap(
            new ConcurrentHashMap<InCallDetailsListener, Boolean>(8, 0.9f, 1));
    private final Set<CanAddCallListener> mCanAddCallListeners = Collections.newSetFromMap(
            new ConcurrentHashMap<CanAddCallListener, Boolean>(8, 0.9f, 1));
<<<<<<< HEAD
=======
    private final Set<InCallUiListener> mInCallUiListeners = Collections.newSetFromMap(
            new ConcurrentHashMap<InCallUiListener, Boolean>(8, 0.9f, 1));
>>>>>>> d27ad14e
    private final Set<InCallOrientationListener> mOrientationListeners = Collections.newSetFromMap(
            new ConcurrentHashMap<InCallOrientationListener, Boolean>(8, 0.9f, 1));
    private final Set<InCallEventListener> mInCallEventListeners = Collections.newSetFromMap(
            new ConcurrentHashMap<InCallEventListener, Boolean>(8, 0.9f, 1));

    private AudioModeProvider mAudioModeProvider;
    private StatusBarNotifier mStatusBarNotifier;
    private InCallVibrationHandler mInCallVibrationHandler;
    private ContactInfoCache mContactInfoCache;
    private Context mContext;
    private CallList mCallList;
    private InCallActivity mInCallActivity;
    private InCallState mInCallState = InCallState.NO_CALLS;
    private ProximitySensor mProximitySensor;
    private boolean mServiceConnected = false;
    private boolean mAccountSelectionCancelled = false;
    private InCallCameraManager mInCallCameraManager = null;

    private final Phone.Listener mPhoneListener = new Phone.Listener() {
        @Override
        public void onBringToForeground(Phone phone, boolean showDialpad) {
            Log.i(this, "Bringing UI to foreground.");
            bringToForeground(showDialpad);
        }
        @Override
        public void onCallAdded(Phone phone, android.telecom.Call call) {
            call.addListener(mCallListener);
        }
        @Override
        public void onCallRemoved(Phone phone, android.telecom.Call call) {
            call.removeListener(mCallListener);
        }
        @Override
        public void onCanAddCallChanged(Phone phone, boolean canAddCall) {
            for (CanAddCallListener listener : mCanAddCallListeners) {
                listener.onCanAddCallChanged(canAddCall);
            }
        }
    };

    private final android.telecom.Call.Listener mCallListener =
            new android.telecom.Call.Listener() {
        @Override
        public void onPostDialWait(android.telecom.Call call, String remainingPostDialSequence) {
            onPostDialCharWait(
                    CallList.getInstance().getCallByTelecommCall(call).getId(),
                    remainingPostDialSequence);
        }

        @Override
        public void onDetailsChanged(android.telecom.Call call,
                android.telecom.Call.Details details) {
            for (InCallDetailsListener listener : mDetailsListeners) {
                listener.onDetailsChanged(CallList.getInstance().getCallByTelecommCall(call),
                        details);
            }
        }

        @Override
        public void onConferenceableCallsChanged(
                android.telecom.Call call, List<android.telecom.Call> conferenceableCalls) {
            Log.i(this, "onConferenceableCallsChanged: " + call);
            for (InCallDetailsListener listener : mDetailsListeners) {
                listener.onDetailsChanged(CallList.getInstance().getCallByTelecommCall(call),
                        call.getDetails());
            }
        }
    };

    /**
     * Is true when the activity has been previously started. Some code needs to know not just if
     * the activity is currently up, but if it had been previously shown in foreground for this
     * in-call session (e.g., StatusBarNotifier). This gets reset when the session ends in the
     * tear-down method.
     */
    private boolean mIsActivityPreviouslyStarted = false;

<<<<<<< HEAD
    /**
     * When configuration changes Android kills the current activity and starts a new one.
     * The flag is used to check if full clean up is necessary (activity is stopped and new 
     * activity won't be started), or if a new activity will be started right after the current one
     * is destroyed, and therefore no need in release all resources.
     */
    private boolean mIsChangingConfigurations = false;
=======

    /**
     * Whether or not to wait for the circular reveal animation to be started, to avoid stopping
     * the circular reveal animation activity before the animation is initiated.
     */
    private boolean mWaitForRevealAnimationStart = false;

    /**
     * Whether or not the CircularRevealAnimationActivity has started.
     */
    private boolean mCircularRevealActivityStarted = false;

    private boolean mShowDialpadOnStart = false;

    /**
     * Whether or not InCallService is bound to Telecom.
     */
    private boolean mServiceBound = false;
>>>>>>> d27ad14e

    private Phone mPhone;
    private int mLastDisconnectCause = DisconnectCause.ERROR;

    private Handler mHandler = new Handler();

    /** Display colors for the UI. Consists of a primary color and secondary (darker) color */
    private MaterialPalette mThemeColors;

    private TelecomManager mTelecomManager;

    public static synchronized InCallPresenter getInstance() {
        if (sInCallPresenter == null) {
            sInCallPresenter = new InCallPresenter();
        }
        return sInCallPresenter;
    }

    @Override
    public void setPhone(Phone phone) {
        mPhone = phone;
        mPhone.addListener(mPhoneListener);
    }

    @Override
    public void clearPhone() {
        mPhone.removeListener(mPhoneListener);
        mPhone = null;
    }

    public InCallState getInCallState() {
        return mInCallState;
    }

    public CallList getCallList() {
        return mCallList;
    }

    public void setUp(Context context, CallList callList, AudioModeProvider audioModeProvider) {
        if (mServiceConnected) {
            Log.i(this, "New service connection replacing existing one.");
            // retain the current resources, no need to create new ones.
            Preconditions.checkState(context == mContext);
            Preconditions.checkState(callList == mCallList);
            Preconditions.checkState(audioModeProvider == mAudioModeProvider);
            return;
        }

        Preconditions.checkNotNull(context);
        mContext = context;

        mContactInfoCache = ContactInfoCache.getInstance(context);

        mStatusBarNotifier = new StatusBarNotifier(context, mContactInfoCache);
        addListener(mStatusBarNotifier);

        mInCallVibrationHandler = new InCallVibrationHandler(context);
        addListener(mInCallVibrationHandler);

        mAudioModeProvider = audioModeProvider;

        mProximitySensor = new ProximitySensor(context, mAudioModeProvider);
        addListener(mProximitySensor);

        mCallList = callList;

        // This only gets called by the service so this is okay.
        mServiceConnected = true;

        // The final thing we do in this set up is add ourselves as a listener to CallList.  This
        // will kick off an update and the whole process can start.
        mCallList.addListener(this);

        VideoPauseController.getInstance().setUp(this);

        Log.d(this, "Finished InCallPresenter.setUp");
    }

    /**
     * Called when the telephony service has disconnected from us.  This will happen when there are
     * no more active calls. However, we may still want to continue showing the UI for
     * certain cases like showing "Call Ended".
     * What we really want is to wait for the activity and the service to both disconnect before we
     * tear things down. This method sets a serviceConnected boolean and calls a secondary method
     * that performs the aforementioned logic.
     */
    public void tearDown() {
        Log.d(this, "tearDown");
        mServiceConnected = false;
        attemptCleanup();

        VideoPauseController.getInstance().tearDown();
    }

    private void attemptFinishActivity() {
        mWaitForRevealAnimationStart = false;

        Context context = mContext != null ? mContext : mInCallActivity;
        if (context != null) {
            CircularRevealActivity.sendClearDisplayBroadcast(context);
        }

        final boolean doFinish = (mInCallActivity != null && isActivityStarted());
        Log.i(this, "Hide in call UI: " + doFinish);
<<<<<<< HEAD

        if ((mCallList != null)
                && (CallList.getInstance().isDsdaEnabled())
                && !(mCallList.hasAnyLiveCall(mCallList.getActiveSubscription()))) {
            Log.d(this, "Switch active sub. Last disc cause = " + mLastDisconnectCause);
            boolean retainLch = (mLastDisconnectCause == DisconnectCause.REMOTE)
                    ? true: false;
            if (mCallList.switchToOtherActiveSub(retainLch)) return;
        }

=======
>>>>>>> d27ad14e
        if (doFinish) {
            mInCallActivity.finish();

            if (mAccountSelectionCancelled) {
                // This finish is a result of account selection cancellation
                // do not include activity ending transition
                mInCallActivity.overridePendingTransition(0, 0);
            }
        }
    }

    /**
     * Called when the UI begins, and starts the callstate callbacks if necessary.
     */
    public void setActivity(InCallActivity inCallActivity) {
        if (inCallActivity == null) {
            throw new IllegalArgumentException("registerActivity cannot be called with null");
        }
        if (mInCallActivity != null && mInCallActivity != inCallActivity) {
            Log.wtf(this, "Setting a second activity before destroying the first.");
        }
        updateActivity(inCallActivity);
    }

    /**
     * Called when the UI ends. Attempts to tear down everything if necessary. See
     * {@link #tearDown()} for more insight on the tear-down process.
     */
    public void unsetActivity(InCallActivity inCallActivity) {
        if (inCallActivity == null) {
            throw new IllegalArgumentException("unregisterActivity cannot be called with null");
        }
        if (mInCallActivity == null) {
            Log.i(this, "No InCallActivity currently set, no need to unset.");
            return;
        }
        if (mInCallActivity != inCallActivity) {
            Log.w(this, "Second instance of InCallActivity is trying to unregister when another"
                    + " instance is active. Ignoring.");
            return;
        }
        updateActivity(null);
    }

    /**
     * Updates the current instance of {@link InCallActivity} with the provided one. If a
     * {@code null} activity is provided, it means that the activity was finished and we should
     * attempt to cleanup.
     */
    private void updateActivity(InCallActivity inCallActivity) {
        boolean updateListeners = false;
        boolean doAttemptCleanup = false;

        if (inCallActivity != null) {
            if (mInCallActivity == null) {
                updateListeners = true;
                Log.i(this, "UI Initialized");
            } else {
                // since setActivity is called onStart(), it can be called multiple times.
                // This is fine and ignorable, but we do not want to update the world every time
                // this happens (like going to/from background) so we do not set updateListeners.
            }

            mInCallActivity = inCallActivity;

            // By the time the UI finally comes up, the call may already be disconnected.
            // If that's the case, we may need to show an error dialog.
            if (mCallList != null && mCallList.getDisconnectedCall() != null) {
                maybeShowErrorDialogOnDisconnect(mCallList.getDisconnectedCall());
            }

            // When the UI comes up, we need to first check the in-call state.
            // If we are showing NO_CALLS, that means that a call probably connected and
            // then immediately disconnected before the UI was able to come up.
            // If we dont have any calls, start tearing down the UI instead.
            // NOTE: This code relies on {@link #mInCallActivity} being set so we run it after
            // it has been set.
            if (mInCallState == InCallState.NO_CALLS) {
                Log.i(this, "UI Initialized, but no calls left.  shut down.");
                attemptFinishActivity();
                return;
            }
        } else {
            Log.i(this, "UI Destroyed");
            updateListeners = true;
            mInCallActivity = null;

            // We attempt cleanup for the destroy case but only after we recalculate the state
            // to see if we need to come back up or stay shut down. This is why we do the
            // cleanup after the call to onCallListChange() instead of directly here.
            doAttemptCleanup = true;
        }

        // Messages can come from the telephony layer while the activity is coming up
        // and while the activity is going down.  So in both cases we need to recalculate what
        // state we should be in after they complete.
        // Examples: (1) A new incoming call could come in and then get disconnected before
        //               the activity is created.
        //           (2) All calls could disconnect and then get a new incoming call before the
        //               activity is destroyed.
        //
        // b/1122139 - We previously had a check for mServiceConnected here as well, but there are
        // cases where we need to recalculate the current state even if the service in not
        // connected.  In particular the case where startOrFinish() is called while the app is
        // already finish()ing. In that case, we skip updating the state with the knowledge that
        // we will check again once the activity has finished. That means we have to recalculate the
        // state here even if the service is disconnected since we may not have finished a state
        // transition while finish()ing.
        if (updateListeners) {
            onCallListChange(mCallList);
        }

        if (doAttemptCleanup) {
            attemptCleanup();
        }
    }

    /**
     * Called when there is a change to the call list.
     * Sets the In-Call state for the entire in-call app based on the information it gets from
     * CallList. Dispatches the in-call state to all listeners. Can trigger the creation or
     * destruction of the UI based on the states that is calculates.
     */
    @Override
    public void onCallListChange(CallList callList) {
        if (callList == null) {
            return;
        }
        Log.d(this, "onCallListChange callList=" + callList.toString() );
        InCallState newState = getPotentialStateFromCallList(callList);
        InCallState oldState = mInCallState;
        Log.d(this, "onCallListChange oldState= " + oldState + " newState=" + newState);
        newState = startOrFinishUi(newState);
        Log.d(this, "onCallListChange newState changed to " + newState);

        // Set the new state before announcing it to the world
        Log.i(this, "Phone switching state: " + oldState + " -> " + newState);
        mInCallState = newState;

        // notify listeners of new state
        for (InCallStateListener listener : mListeners) {
            Log.d(this, "Notify " + listener + " of state " + mInCallState.toString());
            listener.onStateChange(oldState, mInCallState, callList);
        }

        if (isActivityStarted()) {
            final boolean hasCall = callList.getActiveOrBackgroundCall() != null ||
                    callList.getOutgoingCall() != null;
            mInCallActivity.dismissKeyguard(hasCall);
        }
        if (CallList.getInstance().isDsdaEnabled() && (mInCallActivity != null)) {
            mInCallActivity.updateDsdaTab();
        }
    }

    /**
     * Called when there is a new incoming call.
     *
     * @param call
     */
    @Override
    public void onIncomingCall(Call call) {
        InCallState newState = startOrFinishUi(InCallState.INCOMING);
        InCallState oldState = mInCallState;

        Log.i(this, "Phone switching state: " + oldState + " -> " + newState);
        mInCallState = newState;

        for (IncomingCallListener listener : mIncomingCallListeners) {
            listener.onIncomingCall(oldState, mInCallState, call);
        }

        if (CallList.getInstance().isDsdaEnabled() && (mInCallActivity != null)) {
            mInCallActivity.updateDsdaTab();
        }
    }

    @Override
    public void onUpgradeToVideo(Call call) {
        //NO-OP
    }
    /**
     * Called when a call becomes disconnected. Called everytime an existing call
     * changes from being connected (incoming/outgoing/active) to disconnected.
     */
    @Override
    public void onDisconnect(Call call) {
        mLastDisconnectCause = (call != null ) ? call.getDisconnectCause().getCode():
                DisconnectCause.ERROR;
        hideDialpadForDisconnect();
        maybeShowErrorDialogOnDisconnect(call);

        // We need to do the run the same code as onCallListChange.
        onCallListChange(CallList.getInstance());

        if (isActivityStarted()) {
            mInCallActivity.dismissKeyguard(false);
        }
    }

    /**
     * Given the call list, return the state in which the in-call screen should be.
     */
    public static InCallState getPotentialStateFromCallList(CallList callList) {

        InCallState newState = InCallState.NO_CALLS;

        if (callList == null) {
            return newState;
        }
        if (callList.getIncomingCall() != null) {
            newState = InCallState.INCOMING;
        } else if (callList.getWaitingForAccountCall() != null) {
            newState = InCallState.WAITING_FOR_ACCOUNT;
        } else if (callList.getPendingOutgoingCall() != null) {
            newState = InCallState.PENDING_OUTGOING;
        } else if (callList.getOutgoingCall() != null) {
            newState = InCallState.OUTGOING;
        } else if (callList.getActiveCall() != null ||
                callList.getBackgroundCall() != null ||
                callList.getDisconnectedCall() != null ||
                callList.getDisconnectingCall() != null) {
            newState = InCallState.INCALL;
        }

        return newState;
    }

    public void addIncomingCallListener(IncomingCallListener listener) {
        Preconditions.checkNotNull(listener);
        mIncomingCallListeners.add(listener);
    }

    public void removeIncomingCallListener(IncomingCallListener listener) {
        if (listener != null) {
            mIncomingCallListeners.remove(listener);
        }
    }

    public void addListener(InCallStateListener listener) {
        Preconditions.checkNotNull(listener);
        mListeners.add(listener);
    }

    public void removeListener(InCallStateListener listener) {
        if (listener != null) {
            mListeners.remove(listener);
        }
    }

    public void addDetailsListener(InCallDetailsListener listener) {
        Preconditions.checkNotNull(listener);
        mDetailsListeners.add(listener);
    }

    public void removeDetailsListener(InCallDetailsListener listener) {
        if (listener != null) {
            mDetailsListeners.remove(listener);
        }
    }

    public void addCanAddCallListener(CanAddCallListener listener) {
        Preconditions.checkNotNull(listener);
        mCanAddCallListeners.add(listener);
    }

    public void removeCanAddCallListener(CanAddCallListener listener) {
        if (listener != null) {
            mCanAddCallListeners.remove(listener);
        }
    }

    public void addOrientationListener(InCallOrientationListener listener) {
        Preconditions.checkNotNull(listener);
        mOrientationListeners.add(listener);
    }

    public void removeOrientationListener(InCallOrientationListener listener) {
        if (listener != null) {
            mOrientationListeners.remove(listener);
        }
    }

    public void addInCallEventListener(InCallEventListener listener) {
        Preconditions.checkNotNull(listener);
        mInCallEventListeners.add(listener);
    }

    public void removeInCallEventListener(InCallEventListener listener) {
        if (listener != null) {
            mInCallEventListeners.remove(listener);
        }
    }

    public ProximitySensor getProximitySensor() {
        return mProximitySensor;
    }

    public void handleAccountSelection(PhoneAccountHandle accountHandle, boolean setDefault) {
        Call call = mCallList.getWaitingForAccountCall();
        if (call != null) {
            String callId = call.getId();
            TelecomAdapter.getInstance().phoneAccountSelected(callId, accountHandle, setDefault);
        }
    }

    public void cancelAccountSelection() {
        mAccountSelectionCancelled = true;
        Call call = mCallList.getWaitingForAccountCall();
        if (call != null) {
            String callId = call.getId();
            TelecomAdapter.getInstance().disconnectCall(callId);
        }
    }

    /**
     * Hangs up any active or outgoing calls.
     */
    public void hangUpOngoingCall(Context context) {
        // By the time we receive this intent, we could be shut down and call list
        // could be null.  Bail in those cases.
        if (mCallList == null) {
            if (mStatusBarNotifier == null) {
                // The In Call UI has crashed but the notification still stayed up. We should not
                // come to this stage.
                StatusBarNotifier.clearInCallNotification(context);
            }
            return;
        }

        Call call = mCallList.getOutgoingCall();
        if (call == null) {
            call = mCallList.getActiveOrBackgroundCall();
        }

        if (call != null) {
            TelecomAdapter.getInstance().disconnectCall(call.getId());
            call.setState(Call.State.DISCONNECTING);
            mCallList.onUpdate(call);
        }
    }

    /**
     * Answers any incoming call.
     */
    public void answerIncomingCall(Context context, int videoState) {
        // By the time we receive this intent, we could be shut down and call list
        // could be null.  Bail in those cases.
        if (mCallList == null) {
            StatusBarNotifier.clearInCallNotification(context);
            return;
        }

        Call call = mCallList.getIncomingCall();
        if (call != null) {
            TelecomAdapter.getInstance().answerCall(call.getId(), videoState);
            showInCall(false, false/* newOutgoingCall */);
        }
    }

    /**
     * Declines any incoming call.
     */
    public void declineIncomingCall(Context context) {
        // By the time we receive this intent, we could be shut down and call list
        // could be null.  Bail in those cases.
        if (mCallList == null) {
            StatusBarNotifier.clearInCallNotification(context);
            return;
        }

        Call call = mCallList.getIncomingCall();
        if (call != null) {
            TelecomAdapter.getInstance().rejectCall(call.getId(), false, null);
        }
    }

    public void acceptUpgradeRequest(int videoState, Context context) {
        Log.d(this, " acceptUpgradeRequest videoState " + videoState);
        // Bail if we have been shut down and the call list is null.
        if (mCallList == null) {
            StatusBarNotifier.clearInCallNotification(context);
            Log.e(this, " acceptUpgradeRequest mCallList is empty so returning");
            return;
        }

        Call call = mCallList.getVideoUpgradeRequestCall();
        if (call != null) {
            VideoProfile videoProfile = new VideoProfile(videoState);
            call.getVideoCall().sendSessionModifyResponse(videoProfile);
            call.setSessionModificationState(Call.SessionModificationState.NO_REQUEST);
        }
    }

    public void declineUpgradeRequest(Context context) {
        Log.d(this, " declineUpgradeRequest");
        // Bail if we have been shut down and the call list is null.
        if (mCallList == null) {
            StatusBarNotifier.clearInCallNotification(context);
            Log.e(this, " declineUpgradeRequest mCallList is empty so returning");
            return;
        }

        Call call = mCallList.getVideoUpgradeRequestCall();
        if (call != null) {
            VideoProfile videoProfile =
                    new VideoProfile(call.getVideoState());
            call.getVideoCall().sendSessionModifyResponse(videoProfile);
            call.setSessionModificationState(Call.SessionModificationState.NO_REQUEST);
        }
    }

    /**
     * Returns true if the incall app is the foreground application.
     */
    public boolean isShowingInCallUi() {
        return (isActivityStarted() && mInCallActivity.isForegroundActivity());
    }

    /**
     * Returns true if the activity has been created and is running.
     * Returns true as long as activity is not destroyed or finishing.  This ensures that we return
     * true even if the activity is paused (not in foreground).
     */
    public boolean isActivityStarted() {
        return (mInCallActivity != null &&
                !mInCallActivity.isDestroyed() &&
                !mInCallActivity.isFinishing());
    }

    public boolean isActivityPreviouslyStarted() {
        return mIsActivityPreviouslyStarted;
    }

    public boolean isChangingConfigurations() {
        return mIsChangingConfigurations;
    }

    /*package*/
    void updateIsChangingConfigurations() {
        mIsChangingConfigurations = false;
        if(mInCallActivity!=null) {
            mIsChangingConfigurations = mInCallActivity.isChangingConfigurations();
        }
        Log.d(this, "IsChangingConfigurations=" + mIsChangingConfigurations);
    }


    /**
     * Called when the activity goes in/out of the foreground.
     */
    public void onUiShowing(boolean showing) {
        // We need to update the notification bar when we leave the UI because that
        // could trigger it to show again.
        if (mStatusBarNotifier != null) {
            mStatusBarNotifier.updateNotification(mInCallState, mCallList);
        }

        if (mProximitySensor != null) {
            mProximitySensor.onInCallShowing(showing);
        }

        Intent broadcastIntent = ObjectFactory.getUiReadyBroadcastIntent(mContext);
        if (broadcastIntent != null) {
            broadcastIntent.putExtra(EXTRA_FIRST_TIME_SHOWN, !mIsActivityPreviouslyStarted);

            if (showing) {
                Log.d(this, "Sending sticky broadcast: ", broadcastIntent);
                mContext.sendStickyBroadcast(broadcastIntent);
            } else {
                Log.d(this, "Removing sticky broadcast: ", broadcastIntent);
                mContext.removeStickyBroadcast(broadcastIntent);
            }
        }

        if (showing) {
            mIsActivityPreviouslyStarted = true;
        } else {
<<<<<<< HEAD
            updateIsChangingConfigurations();
        }
    }

    /*package*/
    void onActivityStarted() {
        Log.d(this, "onActivityStarted");
        notifyVideoPauseController(true);
    }

    /*package*/
    void onActivityStopped() {
        Log.d(this, "onActivityStopped");
        notifyVideoPauseController(false);
    }

    private void notifyVideoPauseController(boolean showing) {
        Log.d(this, "notifyVideoPauseController: mIsChangingConfigurations=" +
                    mIsChangingConfigurations);
        if (!mIsChangingConfigurations) {
            VideoPauseController.getInstance().onUiShowing(showing);
=======
            CircularRevealActivity.sendClearDisplayBroadcast(mContext);
        }

        for (InCallUiListener listener : mInCallUiListeners) {
            listener.onUiShowing(showing);
>>>>>>> d27ad14e
        }
    }

    public void addInCallUiListener(InCallUiListener listener) {
        mInCallUiListeners.add(listener);
    }

    public boolean removeInCallUiListener(InCallUiListener listener) {
        return mInCallUiListeners.remove(listener);
    }

    /**
     * Brings the app into the foreground if possible.
     */
    public void bringToForeground(boolean showDialpad) {
        // Before we bring the incall UI to the foreground, we check to see if:
        // 1. It is not currently in the foreground
        // 2. We are in a state where we want to show the incall ui (i.e. there are calls to
        // be displayed)
        // If the activity hadn't actually been started previously, yet there are still calls
        // present (e.g. a call was accepted by a bluetooth or wired headset), we want to
        // bring it up the UI regardless.
        if (!isShowingInCallUi() && mInCallState != InCallState.NO_CALLS) {
            showInCall(showDialpad, false /* newOutgoingCall */);
        }
    }

    public void onPostDialCharWait(String callId, String chars) {
        if (isActivityStarted()) {
            mInCallActivity.showPostCharWaitDialog(callId, chars);
        }
    }

    /**
     * Handles the green CALL key while in-call.
     * @return true if we consumed the event.
     */
    public boolean handleCallKey() {
        Log.v(this, "handleCallKey");

        // The green CALL button means either "Answer", "Unhold", or
        // "Swap calls", or can be a no-op, depending on the current state
        // of the Phone.

        /**
         * INCOMING CALL
         */
        final CallList calls = CallList.getInstance();
        final Call incomingCall = calls.getIncomingCall();
        Log.v(this, "incomingCall: " + incomingCall);

        // (1) Attempt to answer a call
        if (incomingCall != null) {
            TelecomAdapter.getInstance().answerCall(
                    incomingCall.getId(), VideoProfile.VideoState.AUDIO_ONLY);
            return true;
        }

        /**
         * STATE_ACTIVE CALL
         */
        final Call activeCall = calls.getActiveCall();
        if (activeCall != null) {
            // TODO: This logic is repeated from CallButtonPresenter.java. We should
            // consolidate this logic.
            final boolean canMerge = activeCall.can(
                    android.telecom.Call.Details.CAPABILITY_MERGE_CONFERENCE);
            final boolean canSwap = activeCall.can(
                    android.telecom.Call.Details.CAPABILITY_SWAP_CONFERENCE);

            Log.v(this, "activeCall: " + activeCall + ", canMerge: " + canMerge +
                    ", canSwap: " + canSwap);

            // (2) Attempt actions on conference calls
            if (canMerge) {
                TelecomAdapter.getInstance().merge(activeCall.getId());
                return true;
            } else if (canSwap) {
                TelecomAdapter.getInstance().swap(activeCall.getId());
                return true;
            }
        }

        /**
         * BACKGROUND CALL
         */
        final Call heldCall = calls.getBackgroundCall();
        if (heldCall != null) {
            // We have a hold call so presumeable it will always support HOLD...but
            // there is no harm in double checking.
            final boolean canHold = heldCall.can(android.telecom.Call.Details.CAPABILITY_HOLD);

            Log.v(this, "heldCall: " + heldCall + ", canHold: " + canHold);

            // (4) unhold call
            if (heldCall.getState() == Call.State.ONHOLD && canHold) {
                TelecomAdapter.getInstance().unholdCall(heldCall.getId());
                return true;
            }
        }

        // Always consume hard keys
        return true;
    }

    /**
     * A dialog could have prevented in-call screen from being previously finished.
     * This function checks to see if there should be any UI left and if not attempts
     * to tear down the UI.
     */
    public void onDismissDialog() {
        Log.i(this, "Dialog dismissed");
        if (mInCallState == InCallState.NO_CALLS) {
            attemptFinishActivity();
            attemptCleanup();
        }
    }

    /**
     * Called by the {@link VideoCallPresenter} to inform of a change in full screen video status.
     *
     * @param isFullScreenVideo {@code True} if entering full screen video mode.
     */
    public void setFullScreenVideoState(boolean isFullScreenVideo) {
        for (InCallEventListener listener : mInCallEventListeners) {
            listener.onFullScreenVideoStateChanged(isFullScreenVideo);
        }
    }

    /**
     * For some disconnected causes, we show a dialog.  This calls into the activity to show
     * the dialog if appropriate for the call.
     */
    private void maybeShowErrorDialogOnDisconnect(Call call) {
        // For newly disconnected calls, we may want to show a dialog on specific error conditions
        if (isActivityStarted() && call.getState() == Call.State.DISCONNECTED) {
            if (call.getAccountHandle() == null && !call.isConferenceCall()) {
                setDisconnectCauseForMissingAccounts(call);
            }
            mInCallActivity.maybeShowErrorDialogOnDisconnect(call);
        }
    }

    /**
     * Hides the dialpad.  Called when a call is disconnected (Requires hiding dialpad).
     */
    private void hideDialpadForDisconnect() {
        if (isActivityStarted()) {
            mInCallActivity.hideDialpadForDisconnect();
        }
    }

    /**
     * When the state of in-call changes, this is the first method to get called. It determines if
     * the UI needs to be started or finished depending on the new state and does it.
     */
    private InCallState startOrFinishUi(InCallState newState) {
        Log.d(this, "startOrFinishUi: " + mInCallState + " -> " + newState);

        // TODO: Consider a proper state machine implementation

<<<<<<< HEAD
        // If the state isn't changing or if we're transitioning from pending outgoing to actual
        // outgoing, we have already done any starting/stopping of activities in a previous pass
        // ...so lets cut out early
        boolean alreadyOutgoing = mInCallState == InCallState.PENDING_OUTGOING &&
                newState == InCallState.OUTGOING;
        boolean isAnyOtherSubActive = InCallState.INCOMING == newState &&
                mCallList.isAnyOtherSubActive(mCallList.getActiveSubscription());

        //If the call is auto answered bring up the InCallActivity
        boolean isAutoAnswer = false;
        isAutoAnswer = (mInCallState == InCallState.INCOMING) &&
                           (newState == InCallState.INCALL) &&
                           (mInCallActivity == null);

        Log.d(this, "startOrFinishUi: " + isAutoAnswer);

        if ((newState == mInCallState && !(mInCallActivity == null && isAnyOtherSubActive))
                || alreadyOutgoing) {
=======
        // If the state isn't changing we have already done any starting/stopping of activities in
        // a previous pass...so lets cut out early
        if (newState == mInCallState) {
>>>>>>> d27ad14e
            return newState;
        }

        // A new Incoming call means that the user needs to be notified of the the call (since
        // it wasn't them who initiated it).  We do this through full screen notifications and
        // happens indirectly through {@link StatusBarNotifier}.
        //
        // The process for incoming calls is as follows:
        //
        // 1) CallList          - Announces existence of new INCOMING call
        // 2) InCallPresenter   - Gets announcement and calculates that the new InCallState
        //                      - should be set to INCOMING.
        // 3) InCallPresenter   - This method is called to see if we need to start or finish
        //                        the app given the new state.
        // 4) StatusBarNotifier - Listens to InCallState changes. InCallPresenter calls
        //                        StatusBarNotifier explicitly to issue a FullScreen Notification
        //                        that will either start the InCallActivity or show the user a
        //                        top-level notification dialog if the user is in an immersive app.
        //                        That notification can also start the InCallActivity.
        // 5) InCallActivity    - Main activity starts up and at the end of its onCreate will
        //                        call InCallPresenter::setActivity() to let the presenter
        //                        know that start-up is complete.
        //
        //          [ AND NOW YOU'RE IN THE CALL. voila! ]
        //
        // Our app is started using a fullScreen notification.  We need to do this whenever
        // we get an incoming call.
        final boolean startStartupSequence = (InCallState.INCOMING == newState);

        // A dialog to show on top of the InCallUI to select a PhoneAccount
        final boolean showAccountPicker = (InCallState.WAITING_FOR_ACCOUNT == newState);

        // A new outgoing call indicates that the user just now dialed a number and when that
        // happens we need to display the screen immediately or show an account picker dialog if
        // no default is set. However, if the main InCallUI is already visible, we do not want to
        // re-initiate the start-up animation, so we do not need to do anything here.
        //
        // It is also possible to go into an intermediate state where the call has been initiated
        // but Telecomm has not yet returned with the details of the call (handle, gateway, etc.).
        // This pending outgoing state can also launch the call screen.
        //
        // This is different from the incoming call sequence because we do not need to shock the
        // user with a top-level notification.  Just show the call UI normally.
        final boolean mainUiNotVisible = !isShowingInCallUi() || !getCallCardFragmentVisible();
        boolean showCallUi = InCallState.OUTGOING == newState && mainUiNotVisible;

        // Direct transition from PENDING_OUTGOING -> INCALL means that there was an error in the
        // outgoing call process, so the UI should be brought up to show an error dialog.
        showCallUi |= (InCallState.PENDING_OUTGOING == mInCallState
                && InCallState.INCALL == newState && !isActivityStarted());

        // Another exception - InCallActivity is in charge of disconnecting a call with no
        // valid accounts set. Bring the UI up if this is true for the current pending outgoing
        // call so that:
        // 1) The call can be disconnected correctly
        // 2) The UI comes up and correctly displays the error dialog.
        // TODO: Remove these special case conditions by making InCallPresenter a true state
        // machine. Telecom should also be the component responsible for disconnecting a call
        // with no valid accounts.
        showCallUi |= InCallState.PENDING_OUTGOING == newState && mainUiNotVisible
                && isCallWithNoValidAccounts(CallList.getInstance().getPendingOutgoingCall());

        // The only time that we have an instance of mInCallActivity and it isn't started is
        // when it is being destroyed.  In that case, lets avoid bringing up another instance of
        // the activity.  When it is finally destroyed, we double check if we should bring it back
        // up so we aren't going to lose anything by avoiding a second startup here.
        boolean activityIsFinishing = mInCallActivity != null && !isActivityStarted();
        if (activityIsFinishing) {
            Log.i(this, "Undo the state change: " + newState + " -> " + mInCallState);
            return mInCallState;
        }

        if (showCallUi || showAccountPicker || isAutoAnswer) {
            Log.i(this, "Start in call UI");
            showInCall(false /* showDialpad */, !showAccountPicker /* newOutgoingCall */);
        } else if (startStartupSequence) {
            Log.i(this, "Start Full Screen in call UI");

            // We're about the bring up the in-call UI for an incoming call. If we still have
            // dialogs up, we need to clear them out before showing incoming screen.
            if (isActivityStarted()) {
                mInCallActivity.dismissPendingDialogs();
            }
            if (!startUi(newState)) {
                // startUI refused to start the UI. This indicates that it needed to restart the
                // activity.  When it finally restarts, it will call us back, so we do not actually
                // change the state yet (we return mInCallState instead of newState).
                return mInCallState;
            }
        } else if (newState == InCallState.NO_CALLS) {
            // The new state is the no calls state.  Tear everything down.
            attemptFinishActivity();
            attemptCleanup();
        }

        return newState;
    }

    /**
     * Determines whether or not a call has no valid phone accounts that can be used to make the
     * call with. Emergency calls do not require a phone account.
     *
     * @param call to check accounts for.
     * @return {@code true} if the call has no call capable phone accounts set, {@code false} if
     * the call contains a phone account that could be used to initiate it with, or is an emergency
     * call.
     */
    public static boolean isCallWithNoValidAccounts(Call call) {
        if (call != null && !isEmergencyCall(call)) {
            Bundle extras = call.getTelecommCall().getDetails().getExtras();

            if (extras == null) {
                extras = EMPTY_EXTRAS;
            }

            final List<PhoneAccountHandle> phoneAccountHandles = extras
                    .getParcelableArrayList(android.telecom.Call.AVAILABLE_PHONE_ACCOUNTS);

            if ((call.getAccountHandle() == null &&
                    (phoneAccountHandles == null || phoneAccountHandles.isEmpty()))) {
                Log.i(InCallPresenter.getInstance(), "No valid accounts for call " + call);
                return true;
            }
        }
        return false;
    }

    private static boolean isEmergencyCall(Call call) {
        final Uri handle = call.getHandle();
        if (handle == null) {
            return false;
        }
        return PhoneNumberUtils.isEmergencyNumber(handle.getSchemeSpecificPart());
    }

    /**
     * Sets the DisconnectCause for a call that was disconnected because it was missing a
     * PhoneAccount or PhoneAccounts to select from.
     * @param call
     */
    private void setDisconnectCauseForMissingAccounts(Call call) {
        android.telecom.Call telecomCall = call.getTelecommCall();

        Bundle extras = telecomCall.getDetails().getExtras();
        // Initialize the extras bundle to avoid NPE
        if (extras == null) {
            extras = new Bundle();
        }

        final List<PhoneAccountHandle> phoneAccountHandles = extras.getParcelableArrayList(
                android.telecom.Call.AVAILABLE_PHONE_ACCOUNTS);

        if (phoneAccountHandles == null || phoneAccountHandles.isEmpty()) {
            String scheme = telecomCall.getDetails().getHandle().getScheme();
            final String errorMsg = PhoneAccount.SCHEME_TEL.equals(scheme) ?
                    mContext.getString(R.string.callFailed_simError) :
                        mContext.getString(R.string.incall_error_supp_service_unknown);
            DisconnectCause disconnectCause =
                    new DisconnectCause(DisconnectCause.ERROR, null, errorMsg, errorMsg);
            call.setDisconnectCause(disconnectCause);
        }
    }

    private boolean startUi(InCallState inCallState) {
        final Call incomingCall = mCallList.getIncomingCall();
        boolean isCallWaiting = mCallList.getActiveCall() != null &&
                mCallList.getIncomingCall() != null;

        // If the screen is off, we need to make sure it gets turned on for incoming calls.
        // This normally works just fine thanks to FLAG_TURN_SCREEN_ON but that only works
        // when the activity is first created. Therefore, to ensure the screen is turned on
        // for the call waiting case, we finish() the current activity and start a new one.
        // There should be no jank from this since the screen is already off and will remain so
        // until our new activity is up.

        // In addition to call waiting scenario, we need to force finish() in case of DSDA when
        // we get an incoming call on one sub and there is a live call in other sub and screen
        // is off.
        boolean anyOtherSubActive = (incomingCall != null &&
                 mCallList.isAnyOtherSubActive(mCallList.getActiveSubscription()));
        Log.i(this, "Start UI " + " anyOtherSubActive:" + anyOtherSubActive);
        if (isCallWaiting || anyOtherSubActive) {
            if (mProximitySensor.isScreenReallyOff() && isActivityStarted()) {
                Log.i(this, "Restarting InCallActivity to turn screen on for call waiting");
                mInCallActivity.finish();
                // When the activity actually finishes, we will start it again if there are
                // any active calls, so we do not need to start it explicitly here. Note, we
                // actually get called back on this function to restart it.

                // We return false to indicate that we did not actually start the UI.
                return false;
            } else {
                showInCall(false, false);
            }
        } else {
            mStatusBarNotifier.updateNotification(inCallState, mCallList);
        }
        return true;
    }

    /**
     * Checks to see if both the UI is gone and the service is disconnected. If so, tear it all
     * down.
     */
    private void attemptCleanup() {
        boolean shouldCleanup = (mInCallActivity == null && !mServiceConnected &&
                mInCallState == InCallState.NO_CALLS);
        Log.i(this, "attemptCleanup? " + shouldCleanup);

        if (shouldCleanup) {
            mIsActivityPreviouslyStarted = false;
            mIsChangingConfigurations = false;

            // blow away stale contact info so that we get fresh data on
            // the next set of calls
            if (mContactInfoCache != null) {
                mContactInfoCache.clearCache();
            }
            mContactInfoCache = null;

            if (mProximitySensor != null) {
                removeListener(mProximitySensor);
                mProximitySensor.tearDown();
            }
            mProximitySensor = null;

            mAudioModeProvider = null;

            if (mStatusBarNotifier != null) {
                removeListener(mStatusBarNotifier);
            }
            mStatusBarNotifier = null;

            if (mInCallVibrationHandler != null) {
                removeListener(mInCallVibrationHandler);
            }
            mInCallVibrationHandler = null;

            if (mCallList != null) {
                mCallList.removeListener(this);
            }
            mCallList = null;

            mContext = null;
            mInCallActivity = null;

            mListeners.clear();
            mIncomingCallListeners.clear();
            mDetailsListeners.clear();
            mCanAddCallListeners.clear();
            mOrientationListeners.clear();
            mInCallEventListeners.clear();

            Log.d(this, "Finished InCallPresenter.CleanUp");
        }
    }

    public void showInCall(final boolean showDialpad, final boolean newOutgoingCall) {
        if (mCircularRevealActivityStarted) {
            mWaitForRevealAnimationStart = true;
            mShowDialpadOnStart = showDialpad;
            Log.i(this, "Waiting for circular reveal completion to show InCallActivity");
        } else {
            Log.i(this, "Showing InCallActivity immediately");
            mContext.startActivity(getInCallIntent(showDialpad, newOutgoingCall,
                    newOutgoingCall /* showCircularReveal */));
        }
    }

    public void onCircularRevealStarted(final Activity activity) {
        mCircularRevealActivityStarted = false;
        if (mWaitForRevealAnimationStart) {
            mWaitForRevealAnimationStart = false;
            mHandler.post(new Runnable() {
                @Override
                public void run() {
                    Log.i(this, "Showing InCallActivity after circular reveal");
                    final Intent intent =
                            getInCallIntent(mShowDialpadOnStart, true, false, false);
                    activity.startActivity(intent);
                    mShowDialpadOnStart = false;
                }
            });
        } else if (!mServiceBound) {
            CircularRevealActivity.sendClearDisplayBroadcast(mContext);
            return;
        }
    }

    public void onServiceBind() {
        mServiceBound = true;
    }

    public void onServiceUnbind() {
        mServiceBound = false;
    }

    public boolean isServiceBound() {
        return mServiceBound;
    }

    public void maybeStartRevealAnimation(Intent intent) {
        if (intent == null || mInCallActivity != null) {
            return;
        }
        final Bundle extras = intent.getBundleExtra(TelecomManager.EXTRA_OUTGOING_CALL_EXTRAS);
        if (extras == null) {
            // Incoming call, just show the in-call UI directly.
            return;
        }

        if (extras.containsKey(android.telecom.Call.AVAILABLE_PHONE_ACCOUNTS)) {
            // Account selection dialog will show up so don't show the animation.
            return;
        }

        final PhoneAccountHandle accountHandle =
                intent.getParcelableExtra(TelecomManager.EXTRA_PHONE_ACCOUNT_HANDLE);
        final MaterialPalette colors = getColorsFromPhoneAccountHandle(accountHandle);
        final Point touchPoint = extras.getParcelable(TouchPointManager.TOUCH_POINT);

        mCircularRevealActivityStarted = true;
        mContext.startActivity(getAnimationIntent(touchPoint, colors));
    }

    private Intent getAnimationIntent(Point touchPoint, MaterialPalette palette) {
        final Intent intent = new Intent(mContext, CircularRevealActivity.class);
        intent.setFlags(Intent.FLAG_ACTIVITY_NEW_TASK
                | Intent.FLAG_ACTIVITY_EXCLUDE_FROM_RECENTS
                | Intent.FLAG_ACTIVITY_NO_USER_ACTION);
        intent.putExtra(TouchPointManager.TOUCH_POINT, touchPoint);
        intent.putExtra(CircularRevealActivity.EXTRA_THEME_COLORS, palette);
        return intent;
    }

    public Intent getInCallIntent(boolean showDialpad, boolean newOutgoingCall,
            boolean showCircularReveal) {
        return getInCallIntent(showDialpad, newOutgoingCall, showCircularReveal, true);
    }

    public Intent getInCallIntent(boolean showDialpad, boolean newOutgoingCall,
            boolean showCircularReveal, boolean newTask) {
        final Intent intent = new Intent(Intent.ACTION_MAIN, null);
        intent.setFlags(Intent.FLAG_ACTIVITY_EXCLUDE_FROM_RECENTS
                | Intent.FLAG_ACTIVITY_NO_USER_ACTION);
        if (newTask) {
            intent.addFlags(Intent.FLAG_ACTIVITY_NEW_TASK);
        }

        intent.setClass(mContext, InCallActivity.class);
        if (showDialpad) {
            intent.putExtra(InCallActivity.SHOW_DIALPAD_EXTRA, true);
        }
        intent.putExtra(InCallActivity.NEW_OUTGOING_CALL_EXTRA, newOutgoingCall);
        intent.putExtra(InCallActivity.SHOW_CIRCULAR_REVEAL_EXTRA, showCircularReveal);
        return intent;
    }

    public void sendAddParticipantIntent() {
        Intent intent = new Intent(Intent.ACTION_DIAL);
        intent.addFlags(Intent.FLAG_ACTIVITY_NEW_TASK);
        // when we request the dialer come up, we also want to inform
        // it that we're going through the "add participant" option from the
        // InCallScreen.
        intent.putExtra(InCallApp.ADD_CALL_MODE_KEY, true);
        intent.putExtra(InCallApp.ADD_PARTICIPANT_KEY, true);
        try {
            mContext.startActivity(intent);
        } catch (ActivityNotFoundException e) {
            // This is rather rare but possible.
            // Note: this method is used even when the phone is encrypted. At
            // that moment
            // the system may not find any Activity which can accept this Intent
            Log.e(this, "Activity for adding calls isn't found.");
        }
    }

    /**
     * Retrieves the current in-call camera manager instance, creating if necessary.
     *
     * @return The {@link InCallCameraManager}.
     */
    public InCallCameraManager getInCallCameraManager() {
        synchronized(this) {
            if (mInCallCameraManager == null) {
                mInCallCameraManager = new InCallCameraManager(mContext);
            }

            return mInCallCameraManager;
        }
    }

    /**
     * Handles changes to the device rotation.
     *
     * @param rotation The device rotation.
     */
    public void onDeviceRotationChange(int rotation) {
        Log.d(this, "onDeviceRotationChange: rotation=" + rotation);
        // First translate to rotation in degrees.
        if (mCallList!=null) {
            mCallList.notifyCallsOfDeviceRotation(toRotationAngle(rotation));
        } else {
            Log.w(this, "onDeviceRotationChange: CallList is null.");
        }
    }

    /**
     * Converts rotation constants to rotation in degrees.
     * @param rotation Rotation constants.
     */
    public static int toRotationAngle(int rotation) {
        int rotationAngle;
        switch (rotation) {
            case Surface.ROTATION_0:
                rotationAngle = 0;
                break;
            case Surface.ROTATION_90:
                rotationAngle = 90;
                break;
            case Surface.ROTATION_180:
                rotationAngle = 180;
                break;
            case Surface.ROTATION_270:
                rotationAngle = 270;
                break;
            default:
                rotationAngle = 0;
        }
        return rotationAngle;
    }

    /**
     * Notifies listeners of changes in orientation (e.g. portrait/landscape).
     *
     * @param orientation The orientation of the device.
     */
    public void onDeviceOrientationChange(int orientation) {
        for (InCallOrientationListener listener : mOrientationListeners) {
            listener.onDeviceOrientationChanged(orientation);
        }
    }

    /**
     * Configures the in-call UI activity so it can change orientations or not.
     *
     * @param allowOrientationChange {@code True} if the in-call UI can change between portrait
     *      and landscape.  {@Code False} if the in-call UI should be locked in portrait.
     */
    public void setInCallAllowsOrientationChange(boolean allowOrientationChange) {
        if (mInCallActivity == null) {
            Log.e(this, "InCallActivity is null. Can't set requested orientation.");
            return;
        }

        if (!allowOrientationChange) {
            mInCallActivity.setRequestedOrientation(ActivityInfo.SCREEN_ORIENTATION_NOSENSOR);
        } else {
            mInCallActivity.setRequestedOrientation(ActivityInfo.SCREEN_ORIENTATION_SENSOR);
        }
    }

    public void enableScreenTimeout(boolean v) {
        Log.v(this, "enableScreenTimeout: value=" + v);
        if (mInCallActivity == null) {
            Log.e(this, "enableScreenTimeout: InCallActivity is null.");
            return;
        }

        final Window window = mInCallActivity.getWindow();
        if (v) {
            window.clearFlags(WindowManager.LayoutParams.FLAG_KEEP_SCREEN_ON);
        } else {
            window.addFlags(WindowManager.LayoutParams.FLAG_KEEP_SCREEN_ON);
        }
    }

    /**
     * Returns the space available beside the call card.
     *
     * @return The space beside the call card.
     */
    public float getSpaceBesideCallCard() {
        return mInCallActivity.getCallCardFragment().getSpaceBesideCallCard();
    }

    /**
     * Returns whether the call card fragment is currently visible.
     *
     * @return True if the call card fragment is visible.
     */
    public boolean getCallCardFragmentVisible() {
        if (mInCallActivity != null) {
            return mInCallActivity.getCallCardFragment().isVisible();
        }
        return false;
    }

    /**
     * Hides or shows the conference manager fragment.
     *
     * @param show {@code true} if the conference manager should be shown, {@code false} if it
     *                         should be hidden.
     */
    public void showConferenceCallManager(boolean show) {
        if (mInCallActivity == null) {
            return;
        }

        mInCallActivity.showConferenceCallManager(show);
    }

    /**
     * @return True if the application is currently running in a right-to-left locale.
     */
    public static boolean isRtl() {
        return TextUtils.getLayoutDirectionFromLocale(Locale.getDefault()) ==
                View.LAYOUT_DIRECTION_RTL;
    }

    /**
     * Extract background color from call object. The theme colors will include a primary color
     * and a secondary color.
     */
    public void setThemeColors() {
        // This method will set the background to default if the color is PhoneAccount.NO_COLOR.
        mThemeColors = getColorsFromCall(CallList.getInstance().getFirstCall());

        if (mInCallActivity == null) {
            return;
        }

        mInCallActivity.getWindow().setStatusBarColor(mThemeColors.mSecondaryColor);
    }

    /**
     * @return A palette for colors to display in the UI.
     */
    public MaterialPalette getThemeColors() {
        return mThemeColors;
    }

    private MaterialPalette getColorsFromCall(Call call) {
        return getColorsFromPhoneAccountHandle(call == null ? null : call.getAccountHandle());
    }

    private MaterialPalette getColorsFromPhoneAccountHandle(PhoneAccountHandle phoneAccountHandle) {
        int highlightColor = PhoneAccount.NO_HIGHLIGHT_COLOR;
        if (phoneAccountHandle != null) {
            final TelecomManager tm = getTelecomManager();

            if (tm != null) {
                final PhoneAccount account = tm.getPhoneAccount(phoneAccountHandle);
                // For single-sim devices, there will be no selected highlight color, so the phone
                // account will default to NO_HIGHLIGHT_COLOR.
                if (account != null) {
                    highlightColor = account.getHighlightColor();
                }
            }
        }
        return new InCallUIMaterialColorMapUtils(
                mContext.getResources()).calculatePrimaryAndSecondaryColor(highlightColor);
    }

    /**
     * @return An instance of TelecomManager.
     */
    public TelecomManager getTelecomManager() {
        if (mTelecomManager == null) {
            mTelecomManager = (TelecomManager)
                    mContext.getSystemService(Context.TELECOM_SERVICE);
        }
        return mTelecomManager;
    }

    /**
     * Private constructor. Must use getInstance() to get this singleton.
     */
    private InCallPresenter() {
    }

    /**
     * All the main states of InCallActivity.
     */
    public enum InCallState {
        // InCall Screen is off and there are no calls
        NO_CALLS,

        // Incoming-call screen is up
        INCOMING,

        // In-call experience is showing
        INCALL,

        // Waiting for user input before placing outgoing call
        WAITING_FOR_ACCOUNT,

        // UI is starting up but no call has been initiated yet.
        // The UI is waiting for Telecomm to respond.
        PENDING_OUTGOING,

        // User is dialing out
        OUTGOING;

        public boolean isIncoming() {
            return (this == INCOMING);
        }

        public boolean isConnectingOrConnected() {
            return (this == INCOMING ||
                    this == OUTGOING ||
                    this == INCALL);
        }
    }

    /**
     * Interface implemented by classes that need to know about the InCall State.
     */
    public interface InCallStateListener {
        // TODO: Enhance state to contain the call objects instead of passing CallList
        public void onStateChange(InCallState oldState, InCallState newState, CallList callList);
    }

    public interface IncomingCallListener {
        public void onIncomingCall(InCallState oldState, InCallState newState, Call call);
    }

    public interface CanAddCallListener {
        public void onCanAddCallChanged(boolean canAddCall);
    }

    public interface InCallDetailsListener {
        public void onDetailsChanged(Call call, android.telecom.Call.Details details);
    }

    public interface InCallOrientationListener {
        public void onDeviceOrientationChanged(int orientation);
    }

    /**
     * Interface implemented by classes that need to know about events which occur within the
     * In-Call UI.  Used as a means of communicating between fragments that make up the UI.
     */
    public interface InCallEventListener {
        public void onFullScreenVideoStateChanged(boolean isFullScreenVideo);
    }

    public interface InCallUiListener {
        void onUiShowing(boolean showing);
    }
}<|MERGE_RESOLUTION|>--- conflicted
+++ resolved
@@ -31,11 +31,8 @@
 import android.telecom.PhoneAccountHandle;
 import android.telecom.TelecomManager;
 import android.telecom.VideoProfile;
-<<<<<<< HEAD
+import android.telephony.PhoneNumberUtils;
 import android.telephony.TelephonyManager;
-=======
-import android.telephony.PhoneNumberUtils;
->>>>>>> d27ad14e
 import android.text.TextUtils;
 import android.view.Surface;
 import android.view.View;
@@ -43,12 +40,9 @@
 import android.view.WindowManager;
 
 import com.google.common.base.Preconditions;
-<<<<<<< HEAD
-=======
 
 import com.android.contacts.common.interactions.TouchPointManager;
 import com.android.contacts.common.util.MaterialColorMapUtils.MaterialPalette;
->>>>>>> d27ad14e
 import com.android.incalluibind.ObjectFactory;
 
 import java.util.Collections;
@@ -88,11 +82,8 @@
             new ConcurrentHashMap<InCallDetailsListener, Boolean>(8, 0.9f, 1));
     private final Set<CanAddCallListener> mCanAddCallListeners = Collections.newSetFromMap(
             new ConcurrentHashMap<CanAddCallListener, Boolean>(8, 0.9f, 1));
-<<<<<<< HEAD
-=======
     private final Set<InCallUiListener> mInCallUiListeners = Collections.newSetFromMap(
             new ConcurrentHashMap<InCallUiListener, Boolean>(8, 0.9f, 1));
->>>>>>> d27ad14e
     private final Set<InCallOrientationListener> mOrientationListeners = Collections.newSetFromMap(
             new ConcurrentHashMap<InCallOrientationListener, Boolean>(8, 0.9f, 1));
     private final Set<InCallEventListener> mInCallEventListeners = Collections.newSetFromMap(
@@ -170,7 +161,6 @@
      */
     private boolean mIsActivityPreviouslyStarted = false;
 
-<<<<<<< HEAD
     /**
      * When configuration changes Android kills the current activity and starts a new one.
      * The flag is used to check if full clean up is necessary (activity is stopped and new 
@@ -178,7 +168,6 @@
      * is destroyed, and therefore no need in release all resources.
      */
     private boolean mIsChangingConfigurations = false;
-=======
 
     /**
      * Whether or not to wait for the circular reveal animation to be started, to avoid stopping
@@ -197,7 +186,6 @@
      * Whether or not InCallService is bound to Telecom.
      */
     private boolean mServiceBound = false;
->>>>>>> d27ad14e
 
     private Phone mPhone;
     private int mLastDisconnectCause = DisconnectCause.ERROR;
@@ -302,7 +290,6 @@
 
         final boolean doFinish = (mInCallActivity != null && isActivityStarted());
         Log.i(this, "Hide in call UI: " + doFinish);
-<<<<<<< HEAD
 
         if ((mCallList != null)
                 && (CallList.getInstance().isDsdaEnabled())
@@ -313,8 +300,6 @@
             if (mCallList.switchToOtherActiveSub(retainLch)) return;
         }
 
-=======
->>>>>>> d27ad14e
         if (doFinish) {
             mInCallActivity.finish();
 
@@ -793,8 +778,11 @@
         if (showing) {
             mIsActivityPreviouslyStarted = true;
         } else {
-<<<<<<< HEAD
-            updateIsChangingConfigurations();
+            CircularRevealActivity.sendClearDisplayBroadcast(mContext);
+        }
+
+        for (InCallUiListener listener : mInCallUiListeners) {
+            listener.onUiShowing(showing);
         }
     }
 
@@ -815,13 +803,6 @@
                     mIsChangingConfigurations);
         if (!mIsChangingConfigurations) {
             VideoPauseController.getInstance().onUiShowing(showing);
-=======
-            CircularRevealActivity.sendClearDisplayBroadcast(mContext);
-        }
-
-        for (InCallUiListener listener : mInCallUiListeners) {
-            listener.onUiShowing(showing);
->>>>>>> d27ad14e
         }
     }
 
@@ -983,7 +964,6 @@
 
         // TODO: Consider a proper state machine implementation
 
-<<<<<<< HEAD
         // If the state isn't changing or if we're transitioning from pending outgoing to actual
         // outgoing, we have already done any starting/stopping of activities in a previous pass
         // ...so lets cut out early
@@ -1002,11 +982,6 @@
 
         if ((newState == mInCallState && !(mInCallActivity == null && isAnyOtherSubActive))
                 || alreadyOutgoing) {
-=======
-        // If the state isn't changing we have already done any starting/stopping of activities in
-        // a previous pass...so lets cut out early
-        if (newState == mInCallState) {
->>>>>>> d27ad14e
             return newState;
         }
 
