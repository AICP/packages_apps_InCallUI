--- conflicted
+++ resolved
@@ -36,14 +36,7 @@
         AudioModeProvider.getInstance().setPhone(phone);
         TelecomAdapter.getInstance().setPhone(phone);
         InCallPresenter.getInstance().setPhone(phone);
-<<<<<<< HEAD
-        InCallPresenter.getInstance().setUp(
-                getApplicationContext(),
-                CallList.getInstance(),
-                AudioModeProvider.getInstance());
         CallRecorder.getInstance().setUp(getApplicationContext());
-=======
->>>>>>> d27ad14e
         TelecomAdapter.getInstance().setContext(InCallServiceImpl.this);
     }
 
