/*
 * Copyright (C) 2013 The Android Open Source Project
 *
 * Licensed under the Apache License, Version 2.0 (the "License");
 * you may not use this file except in compliance with the License.
 * You may obtain a copy of the License at
 *
 *      http://www.apache.org/licenses/LICENSE-2.0
 *
 * Unless required by applicable law or agreed to in writing, software
 * distributed under the License is distributed on an "AS IS" BASIS,
 * WITHOUT WARRANTIES OR CONDITIONS OF ANY KIND, either express or implied.
 * See the License for the specific language governing permissions and
 * limitations under the License.
 */

package com.android.incallui;

import android.net.Uri;

import com.google.common.base.Preconditions;

import android.app.Notification;
import android.app.NotificationManager;
import android.app.PendingIntent;
import android.content.Context;
import android.content.Intent;
import android.graphics.Bitmap;
import android.graphics.BitmapFactory;
import android.graphics.drawable.BitmapDrawable;
import android.os.Handler;
import android.os.Message;
import android.telecom.PhoneAccount;
<<<<<<< HEAD
import android.telecom.PhoneCapabilities;
import android.telephony.SubscriptionManager;
import android.telephony.SubscriptionInfo;
import android.telephony.TelephonyManager;
=======
import android.text.BidiFormatter;
import android.text.TextDirectionHeuristics;
>>>>>>> d27ad14e
import android.text.TextUtils;

import com.android.contacts.common.util.BitmapUtil;
import com.android.incallui.ContactInfoCache.ContactCacheEntry;
import com.android.incallui.ContactInfoCache.ContactInfoCacheCallback;
import com.android.incallui.InCallApp.NotificationBroadcastReceiver;
import com.android.incallui.InCallPresenter.InCallState;

/**
 * This class adds Notifications to the status bar for the in-call experience.
 */
public class StatusBarNotifier implements InCallPresenter.InCallStateListener {
    // notification types
    private static final int IN_CALL_NOTIFICATION = 1;

    private static final long IN_CALL_TIMEOUT = 1000L;

    private interface NotificationTimer {
        enum State {
            SCHEDULED,
            FIRED,
            CLEAR;
        }
        State getState();
        void schedule();
        void clear();
    }

    private NotificationTimer mNotificationTimer = new NotificationTimer() {
        private final Handler mHandler = new Handler(new Handler.Callback() {
            public boolean handleMessage(Message m) {
                fire();
                return true;
            }
        });
        private State mState = State.CLEAR;
        public State getState() { return mState; }
        public void schedule() {
            if (mState == State.CLEAR) {
                Log.d(this, "updateInCallNotification: timer scheduled");
                mHandler.sendEmptyMessageDelayed(0, IN_CALL_TIMEOUT);
                mState = State.SCHEDULED;
            }
        }
        public void clear() {
            Log.d(this, "updateInCallNotification: timer cleared");
            mHandler.removeMessages(0);
            mState = State.CLEAR;
        }
        private void fire() {
            Log.d(this, "updateInCallNotification: timer fired");
            mState = State.FIRED;
            updateNotification(
                    InCallPresenter.getInstance().getInCallState(),
                    InCallPresenter.getInstance().getCallList());
        }
    };

    private final Context mContext;
    private final ContactInfoCache mContactInfoCache;
    private final NotificationManager mNotificationManager;
    private boolean mIsShowingNotification = false;
    private int mCallState = Call.State.INVALID;
    private int mSavedIcon = 0;
    private int mSavedContent = 0;
    private Bitmap mSavedLargeIcon;
    private String mSavedContentTitle;

    public StatusBarNotifier(Context context, ContactInfoCache contactInfoCache) {
        Preconditions.checkNotNull(context);

        mContext = context;
        mContactInfoCache = contactInfoCache;
        mNotificationManager =
                (NotificationManager) mContext.getSystemService(Context.NOTIFICATION_SERVICE);
    }

    /**
     * Creates notifications according to the state we receive from {@link InCallPresenter}.
     */
    @Override
    public void onStateChange(InCallState oldState, InCallState newState, CallList callList) {
        Log.d(this, "onStateChange");

        updateNotification(newState, callList);
    }

    /**
     * Updates the phone app's status bar notification *and* launches the
     * incoming call UI in response to a new incoming call.
     *
     * If an incoming call is ringing (or call-waiting), the notification
     * will also include a "fullScreenIntent" that will cause the
     * InCallScreen to be launched, unless the current foreground activity
     * is marked as "immersive".
     *
     * (This is the mechanism that actually brings up the incoming call UI
     * when we receive a "new ringing connection" event from the telephony
     * layer.)
     *
     * Also note that this method is safe to call even if the phone isn't
     * actually ringing (or, more likely, if an incoming call *was*
     * ringing briefly but then disconnected).  In that case, we'll simply
     * update or cancel the in-call notification based on the current
     * phone state.
     *
     * @see #updateInCallNotification(InCallState,CallList)
     */
    public void updateNotification(InCallState state, CallList callList) {
        updateInCallNotification(state, callList);
    }

    /**
     * Take down the in-call notification.
     * @see #updateInCallNotification(InCallState,CallList)
     */
    private void cancelInCall() {
        if (mIsShowingNotification) {
            Log.d(this, "cancelInCall()...");
            mNotificationManager.cancel(IN_CALL_NOTIFICATION);
        }
        mIsShowingNotification = false;
    }

    /* package */ static void clearInCallNotification(Context backupContext) {
        Log.i(StatusBarNotifier.class.getSimpleName(),
                "Something terrible happened. Clear all InCall notifications");

        NotificationManager notificationManager =
                (NotificationManager) backupContext.getSystemService(Context.NOTIFICATION_SERVICE);
        notificationManager.cancel(IN_CALL_NOTIFICATION);
    }

    /**
     * Helper method for updateInCallNotification() and
     * updateNotification(): Update the phone app's
     * status bar notification based on the current telephony state, or
     * cancels the notification if the phone is totally idle.
     */
    private void updateInCallNotification(final InCallState state, CallList callList) {
        Log.d(this, "updateInCallNotification...");

        Call call = getCallToShow(callList);

        // Whether we have an outgoing call but the incall UI has yet to show up.
        // Since we don't normally show a notification while the incall screen is
        // in the foreground, if we show the outgoing notification before the activity
        // comes up the user will see it flash on and off on an outgoing call. We therefore
        // do not show the notification for outgoing calls before the activity has started.
        boolean isOutgoingWithoutIncallUi =
                state == InCallState.OUTGOING &&
                !InCallPresenter.getInstance().isActivityPreviouslyStarted();

        // In case of voicePrivacy the notification has to be shown even if the UI is
        // already shwoing
        boolean voicePrivacy = false;
        if (call != null && call.can(PhoneCapabilities.VOICE_PRIVACY)) {
            voicePrivacy = true;
        }

        // Whether to show a notification immediately.
        boolean showNotificationNow =

                // We can still be in the INCALL state when a call is disconnected (in order to show
                // the "Call ended" screen. So check that we have an active connection too.
                (call != null) &&

                // We show a notification iff there is an active call.
                state.isConnectingOrConnected() &&

                // If the UI is already showing, then for most cases we do not want to show
                // a notification since that would be redundant, unless it is an incoming call,
                // in which case the notification is actually an important alert.
                (!InCallPresenter.getInstance().isShowingInCallUi() || state.isIncoming() ||
                        voicePrivacy) &&

                // If we have an outgoing call with no UI but the timer has fired, we show
                // a notification anyway.
                (!isOutgoingWithoutIncallUi ||
                        mNotificationTimer.getState() == NotificationTimer.State.FIRED);

        if (showNotificationNow) {
            showNotification(call);
        } else {
            cancelInCall();
            if (isOutgoingWithoutIncallUi &&
                    mNotificationTimer.getState() == NotificationTimer.State.CLEAR) {
                mNotificationTimer.schedule();
            }
        }

        // If we see a UI, or we are done with calls for now, reset to ground state.
        if (InCallPresenter.getInstance().isShowingInCallUi() || call == null) {
            mNotificationTimer.clear();
        }
    }

    private void showNotification(final Call call) {
        final boolean isIncoming = (call.getState() == Call.State.INCOMING ||
                call.getState() == Call.State.CALL_WAITING);

        // we make a call to the contact info cache to query for supplemental data to what the
        // call provides.  This includes the contact name and photo.
        // This callback will always get called immediately and synchronously with whatever data
        // it has available, and may make a subsequent call later (same thread) if it had to
        // call into the contacts provider for more data.
        mContactInfoCache.findInfo(call, isIncoming, new ContactInfoCacheCallback() {
            @Override
            public void onContactInfoComplete(String callId, ContactCacheEntry entry) {
                Call call = CallList.getInstance().getCallById(callId);
                if (call != null) {
                    buildAndSendNotification(call, entry);
                }
            }

            @Override
            public void onImageLoadComplete(String callId, ContactCacheEntry entry) {
                Call call = CallList.getInstance().getCallById(callId);
                if (call != null) {
                    buildAndSendNotification(call, entry);
                }
            }
        });
    }

    /**
     * Sets up the main Ui for the notification
     */
    private void buildAndSendNotification(Call originalCall, ContactCacheEntry contactInfo) {

        // This can get called to update an existing notification after contact information has come
        // back. However, it can happen much later. Before we continue, we need to make sure that
        // the call being passed in is still the one we want to show in the notification.
        final Call call = getCallToShow(CallList.getInstance());
        if (call == null || !call.getId().equals(originalCall.getId())) {
            return;
        }

        final int state = call.getState();

        // Check if data has changed; if nothing is different, don't issue another notification.
        final int iconResId = getIconToDisplay(call);
        final Bitmap largeIcon = getLargeIconToDisplay(contactInfo, call);
        final int contentResId = getContentString(call);
        final String contentTitle = getContentTitle(contactInfo, call);

        if (!checkForChangeAndSaveData(iconResId, contentResId, largeIcon, contentTitle, state)) {
            return;
        }

        /*
         * Nothing more to check...build and send it.
         */
        final Notification.Builder builder = getNotificationBuilder();

        // Set up the main intent to send the user to the in-call screen
        final PendingIntent inCallPendingIntent = createLaunchPendingIntent();
        builder.setContentIntent(inCallPendingIntent);

        // Set the intent as a full screen intent as well if a call is incoming
        if ((state == Call.State.INCOMING || state == Call.State.CALL_WAITING) &&
                !InCallPresenter.getInstance().isShowingInCallUi()) {
            configureFullScreenIntent(builder, inCallPendingIntent, call);
            // Set the notification category for incoming calls
            builder.setCategory(Notification.CATEGORY_CALL);
        }

        // Set the content
        builder.setContentText(mContext.getString(contentResId));
        builder.setSmallIcon(iconResId);
        builder.setContentTitle(contentTitle);
        builder.setLargeIcon(largeIcon);
        builder.setColor(mContext.getResources().getColor(R.color.dialer_theme_color));

<<<<<<< HEAD
        if (TelephonyManager.getDefault().isMultiSimEnabled()) {
            SubscriptionManager mgr = SubscriptionManager.from(mContext);
            SubscriptionInfo subInfoRecord = mgr.getActiveSubscriptionInfo(call.getSubId());
            if (subInfoRecord != null) {
                builder.setSubText(subInfoRecord.getDisplayName());
            }
        }

=======
        final boolean isVideoUpgradeRequest = call.getSessionModificationState()
                == Call.SessionModificationState.RECEIVED_UPGRADE_TO_VIDEO_REQUEST;
>>>>>>> d27ad14e
        if (isVideoUpgradeRequest) {
            builder.setUsesChronometer(false);
            addDismissUpgradeRequestAction(builder);
            addAcceptUpgradeRequestAction(builder);
        } else {
            createIncomingCallNotification(call, state, builder);
        }

        addPersonReference(builder, contactInfo, call);

        /*
         * Fire off the notification
         */
        Notification notification = builder.build();
        Log.d(this, "Notifying IN_CALL_NOTIFICATION: " + notification);
        mNotificationManager.notify(IN_CALL_NOTIFICATION, notification);
        mIsShowingNotification = true;
    }

    private void createIncomingCallNotification(
            Call call, int state, Notification.Builder builder) {
        if (state == Call.State.ACTIVE) {
            builder.setUsesChronometer(true);
            builder.setWhen(call.getConnectTimeMillis());
        } else {
            builder.setUsesChronometer(false);
        }

        // Add hang up option for any active calls (active | onhold), outgoing calls (dialing).
        if (state == Call.State.ACTIVE ||
                state == Call.State.ONHOLD ||
                Call.State.isDialing(state)) {
            addHangupAction(builder);
        } else if (state == Call.State.INCOMING || state == Call.State.CALL_WAITING) {
            addDismissAction(builder);
            if (call.isVideoCall(mContext)) {
                addVoiceAction(builder);
                addMoreAction(builder);
            } else {
                addAnswerAction(builder);
            }
        }
    }

    /**
     * Checks the new notification data and compares it against any notification that we
     * are already displaying. If the data is exactly the same, we return false so that
     * we do not issue a new notification for the exact same data.
     */
    private boolean checkForChangeAndSaveData(int icon, int content, Bitmap largeIcon,
            String contentTitle, int state) {

        // The two are different:
        // if new title is not null, it should be different from saved version OR
        // if new title is null, the saved version should not be null
        final boolean contentTitleChanged =
                (contentTitle != null && !contentTitle.equals(mSavedContentTitle)) ||
                (contentTitle == null && mSavedContentTitle != null);

        // any change means we are definitely updating
        boolean retval = (mSavedIcon != icon) || (mSavedContent != content) ||
                (mCallState != state) || (mSavedLargeIcon != largeIcon) ||
                contentTitleChanged;

        // If we aren't showing a notification right now, definitely start showing one.
        if (!mIsShowingNotification) {
            Log.d(this, "Showing notification for first time.");
            retval = true;
        }

        mSavedIcon = icon;
        mSavedContent = content;
        mCallState = state;
        mSavedLargeIcon = largeIcon;
        mSavedContentTitle = contentTitle;

        if (retval) {
            Log.d(this, "Data changed.  Showing notification");
        }

        return retval;
    }

    /**
     * Returns the main string to use in the notification.
     */
    private String getContentTitle(ContactCacheEntry contactInfo, Call call) {
        if (call.isConferenceCall()
                && !call.can(android.telecom.Call.Details.CAPABILITY_GENERIC_CONFERENCE)) {
            return mContext.getResources().getString(R.string.card_title_conf_call);
        }
        if (TextUtils.isEmpty(contactInfo.name)) {
<<<<<<< HEAD
            if (!TextUtils.isEmpty(contactInfo.location)){
                return contactInfo.number + " " + contactInfo.location;
            }
            return contactInfo.number;
=======
            return TextUtils.isEmpty(contactInfo.number) ? null
                    : BidiFormatter.getInstance().unicodeWrap(
                            contactInfo.number.toString(), TextDirectionHeuristics.LTR);
>>>>>>> d27ad14e
        }
        return contactInfo.name;
    }

    private void addPersonReference(Notification.Builder builder, ContactCacheEntry contactInfo,
            Call call) {
        if (contactInfo.lookupUri != null) {
            builder.addPerson(contactInfo.lookupUri.toString());
        } else if (!TextUtils.isEmpty(call.getNumber())) {
            builder.addPerson(Uri.fromParts(PhoneAccount.SCHEME_TEL,
                            call.getNumber(), null).toString());
        }
    }

    /**
     * Gets a large icon from the contact info object to display in the notification.
     */
    private Bitmap getLargeIconToDisplay(ContactCacheEntry contactInfo, Call call) {
        Bitmap largeIcon = null;
        if (call.isConferenceCall()
                && !call.can(android.telecom.Call.Details.CAPABILITY_GENERIC_CONFERENCE)) {
            largeIcon = BitmapFactory.decodeResource(mContext.getResources(),
                    R.drawable.img_conference);
        }
        if (contactInfo.photo != null && (contactInfo.photo instanceof BitmapDrawable)) {
            largeIcon = ((BitmapDrawable) contactInfo.photo).getBitmap();
        }

        if (largeIcon != null) {
            final int height = (int) mContext.getResources().getDimension(
                    android.R.dimen.notification_large_icon_height);
            final int width = (int) mContext.getResources().getDimension(
                    android.R.dimen.notification_large_icon_width);
            largeIcon = BitmapUtil.getRoundedBitmap(largeIcon, width, height);
        }
        return largeIcon;
    }

    /**
     * Returns the appropriate icon res Id to display based on the call for which
     * we want to display information.
     */
    private int getIconToDisplay(Call call) {
        // Even if both lines are in use, we only show a single item in
        // the expanded Notifications UI.  It's labeled "Ongoing call"
        // (or "On hold" if there's only one call, and it's on hold.)
        // Also, we don't have room to display caller-id info from two
        // different calls.  So if both lines are in use, display info
        // from the foreground call.  And if there's a ringing call,
        // display that regardless of the state of the other calls.
        int resId;
        boolean voicePrivacy = call.can(PhoneCapabilities.VOICE_PRIVACY);
        if (call.getState() == Call.State.ONHOLD) {
            if (voicePrivacy) {
                resId = R.drawable.stat_sys_vp_phone_call_on_hold;
            } else {
                resId =  R.drawable.ic_phone_paused_white_24dp;
            }
        } else if (call.getSessionModificationState()
                == Call.SessionModificationState.RECEIVED_UPGRADE_TO_VIDEO_REQUEST) {
            resId =  R.drawable.ic_videocam;
        } else {
            if (voicePrivacy) {
                resId =  R.drawable.stat_sys_vp_phone_call;
            } else {
                resId =  R.drawable.ic_call_white_24dp;
            }
        }
        return resId;
    }

    /**
     * Returns the message to use with the notification.
     */
    private int getContentString(Call call) {
        int resId = R.string.notification_ongoing_call;

        if (call.getState() == Call.State.INCOMING || call.getState() == Call.State.CALL_WAITING) {
            resId = R.string.notification_incoming_call;
        } else if (call.getState() == Call.State.ONHOLD) {
            resId = R.string.notification_on_hold;
        } else if (Call.State.isDialing(call.getState())) {
            resId = R.string.notification_dialing;
        } else if (call.getSessionModificationState()
                == Call.SessionModificationState.RECEIVED_UPGRADE_TO_VIDEO_REQUEST) {
            resId = R.string.notification_requesting_video_call;
        }

        return resId;
    }

    /**
     * Gets the most relevant call to display in the notification.
     */
    private Call getCallToShow(CallList callList) {
        if (callList == null) {
            return null;
        }
        Call call = callList.getIncomingCall();
        if (call == null) {
            call = callList.getOutgoingCall();
        }
        if (call == null) {
            call = callList.getVideoUpgradeRequestCall();
        }
        if (call == null) {
            call = callList.getActiveOrBackgroundCall();
        }
        return call;
    }

    private void addAnswerAction(Notification.Builder builder) {
        Log.i(this, "Will show \"answer\" action in the incoming call Notification");

        PendingIntent answerVoicePendingIntent = createNotificationPendingIntent(
                mContext, InCallApp.ACTION_ANSWER_VOICE_INCOMING_CALL);
        builder.addAction(R.drawable.ic_call_white_24dp,
                mContext.getText(R.string.notification_action_answer),
                answerVoicePendingIntent);
    }

    private void addDismissAction(Notification.Builder builder) {
        Log.i(this, "Will show \"dismiss\" action in the incoming call Notification");

        PendingIntent declinePendingIntent =
                createNotificationPendingIntent(mContext, InCallApp.ACTION_DECLINE_INCOMING_CALL);
        builder.addAction(R.drawable.ic_close_dk,
                mContext.getText(R.string.notification_action_dismiss),
                declinePendingIntent);
    }

    private void addHangupAction(Notification.Builder builder) {
        Log.i(this, "Will show \"hang-up\" action in the ongoing active call Notification");

        PendingIntent hangupPendingIntent =
                createNotificationPendingIntent(mContext, InCallApp.ACTION_HANG_UP_ONGOING_CALL);
        builder.addAction(R.drawable.ic_call_end_white_24dp,
                mContext.getText(R.string.notification_action_end_call),
                hangupPendingIntent);
    }

    private void addMoreAction(Notification.Builder builder) {
        Log.i(this, "Will show \"more\" action in the incoming call Notification");

        PendingIntent answerMorePendingIntent = createNotificationPendingIntent(
                mContext, InCallApp.ACTION_ANSWER_MORE_INCOMING_CALL);
        builder.addAction(R.drawable.ic_more,
                mContext.getText(R.string.notification_action_answer_more),
                answerMorePendingIntent);
    }

    private void addVoiceAction(Notification.Builder builder) {
        Log.i(this, "Will show \"voice\" action in the incoming call Notification");

        PendingIntent answerVoicePendingIntent = createNotificationPendingIntent(
                mContext, InCallApp.ACTION_ANSWER_VOICE_INCOMING_CALL);
        builder.addAction(R.drawable.ic_call_white_24dp,
                mContext.getText(R.string.notification_action_answer_voice),
                answerVoicePendingIntent);
    }

    private void addAcceptUpgradeRequestAction(Notification.Builder builder) {
        Log.i(this, "Will show \"accept\" action in the incoming call Notification");

        PendingIntent acceptVideoPendingIntent = createNotificationPendingIntent(
                mContext, InCallApp.ACTION_ANSWER_VOICE_INCOMING_CALL);
        builder.addAction(0, mContext.getText(R.string.notification_action_accept),
        acceptVideoPendingIntent);
    }

    private void addDismissUpgradeRequestAction(Notification.Builder builder) {
        Log.i(this, "Will show \"dismiss\" action in the incoming call Notification");

        PendingIntent declineVideoPendingIntent = createNotificationPendingIntent(
                mContext, InCallApp.ACTION_ANSWER_VOICE_INCOMING_CALL);
        builder.addAction(0, mContext.getText(R.string.notification_action_dismiss),
                declineVideoPendingIntent);
    }

    /**
     * Adds fullscreen intent to the builder.
     */
    private void configureFullScreenIntent(Notification.Builder builder, PendingIntent intent,
            Call call) {
        // Ok, we actually want to launch the incoming call
        // UI at this point (in addition to simply posting a notification
        // to the status bar).  Setting fullScreenIntent will cause
        // the InCallScreen to be launched immediately *unless* the
        // current foreground activity is marked as "immersive".
        Log.d(this, "- Setting fullScreenIntent: " + intent);
        builder.setFullScreenIntent(intent, true);

        // Ugly hack alert:
        //
        // The NotificationManager has the (undocumented) behavior
        // that it will *ignore* the fullScreenIntent field if you
        // post a new Notification that matches the ID of one that's
        // already active.  Unfortunately this is exactly what happens
        // when you get an incoming call-waiting call:  the
        // "ongoing call" notification is already visible, so the
        // InCallScreen won't get launched in this case!
        // (The result: if you bail out of the in-call UI while on a
        // call and then get a call-waiting call, the incoming call UI
        // won't come up automatically.)
        //
        // The workaround is to just notice this exact case (this is a
        // call-waiting call *and* the InCallScreen is not in the
        // foreground) and manually cancel the in-call notification
        // before (re)posting it.
        //
        // TODO: there should be a cleaner way of avoiding this
        // problem (see discussion in bug 3184149.)

        // If a call is onhold during an incoming call, the call actually comes in as
        // INCOMING.  For that case *and* traditional call-waiting, we want to
        // cancel the notification.

        // For DSDA, we want to cancel the notification if we get an incoming call on
        // one sub and there is a live call on another sub.
        CallList callList = CallList.getInstance();
        boolean isCallWaiting = (call.getState() == Call.State.CALL_WAITING ||
                (call.getState() == Call.State.INCOMING &&
                (callList.getBackgroundCall() != null ||
                callList.isAnyOtherSubActive(callList.getActiveSubscription()))));

        if (isCallWaiting) {
            Log.i(this, "configureFullScreenIntent: call-waiting or dsda incoming call!"
                    + " force relaunch. Active sub:" + callList.getActiveSubscription());
            // Cancel the IN_CALL_NOTIFICATION immediately before
            // (re)posting it; this seems to force the
            // NotificationManager to launch the fullScreenIntent.
            mNotificationManager.cancel(IN_CALL_NOTIFICATION);
        }
    }

    private Notification.Builder getNotificationBuilder() {
        final Notification.Builder builder = new Notification.Builder(mContext);
        builder.setOngoing(true);

        // Make the notification prioritized over the other normal notifications.
        builder.setPriority(Notification.PRIORITY_HIGH);

        return builder;
    }

    private PendingIntent createLaunchPendingIntent() {

        final Intent intent = InCallPresenter.getInstance().getInCallIntent(
                false /* showDialpad */, false /* newOutgoingCall */,
                        false /* showCircularReveal */);

        // PendingIntent that can be used to launch the InCallActivity.  The
        // system fires off this intent if the user pulls down the windowshade
        // and clicks the notification's expanded view.  It's also used to
        // launch the InCallActivity immediately when when there's an incoming
        // call (see the "fullScreenIntent" field below).
        PendingIntent inCallPendingIntent = PendingIntent.getActivity(mContext, 0, intent, 0);

        return inCallPendingIntent;
    }

    /**
     * Returns PendingIntent for answering a phone call. This will typically be used from
     * Notification context.
     */
    private static PendingIntent createNotificationPendingIntent(Context context, String action) {
        final Intent intent = new Intent(action, null,
                context, NotificationBroadcastReceiver.class);
        return PendingIntent.getBroadcast(context, 0, intent, 0);
    }

}<|MERGE_RESOLUTION|>--- conflicted
+++ resolved
@@ -31,15 +31,12 @@
 import android.os.Handler;
 import android.os.Message;
 import android.telecom.PhoneAccount;
-<<<<<<< HEAD
 import android.telecom.PhoneCapabilities;
 import android.telephony.SubscriptionManager;
 import android.telephony.SubscriptionInfo;
 import android.telephony.TelephonyManager;
-=======
 import android.text.BidiFormatter;
 import android.text.TextDirectionHeuristics;
->>>>>>> d27ad14e
 import android.text.TextUtils;
 
 import com.android.contacts.common.util.BitmapUtil;
@@ -314,19 +311,8 @@
         builder.setLargeIcon(largeIcon);
         builder.setColor(mContext.getResources().getColor(R.color.dialer_theme_color));
 
-<<<<<<< HEAD
-        if (TelephonyManager.getDefault().isMultiSimEnabled()) {
-            SubscriptionManager mgr = SubscriptionManager.from(mContext);
-            SubscriptionInfo subInfoRecord = mgr.getActiveSubscriptionInfo(call.getSubId());
-            if (subInfoRecord != null) {
-                builder.setSubText(subInfoRecord.getDisplayName());
-            }
-        }
-
-=======
         final boolean isVideoUpgradeRequest = call.getSessionModificationState()
                 == Call.SessionModificationState.RECEIVED_UPGRADE_TO_VIDEO_REQUEST;
->>>>>>> d27ad14e
         if (isVideoUpgradeRequest) {
             builder.setUsesChronometer(false);
             addDismissUpgradeRequestAction(builder);
@@ -419,16 +405,9 @@
             return mContext.getResources().getString(R.string.card_title_conf_call);
         }
         if (TextUtils.isEmpty(contactInfo.name)) {
-<<<<<<< HEAD
-            if (!TextUtils.isEmpty(contactInfo.location)){
-                return contactInfo.number + " " + contactInfo.location;
-            }
-            return contactInfo.number;
-=======
             return TextUtils.isEmpty(contactInfo.number) ? null
                     : BidiFormatter.getInstance().unicodeWrap(
                             contactInfo.number.toString(), TextDirectionHeuristics.LTR);
->>>>>>> d27ad14e
         }
         return contactInfo.name;
     }
