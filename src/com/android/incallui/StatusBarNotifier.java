--- conflicted
+++ resolved
@@ -239,7 +239,7 @@
         }
 
         // set the content
-        String contentText = mContext.getString(contentResId);
+        String contentText = content;
         if (TelephonyManager.getDefault().isMultiSimEnabled()) {
             SubscriptionInfo info =
                     SubscriptionManager.from(mContext).getActiveSubscriptionInfo(call.getSubId());
@@ -265,11 +265,7 @@
         }
 
         // Set the content
-<<<<<<< HEAD
         builder.setContentText(contentText);
-=======
-        builder.setContentText(content);
->>>>>>> c2038015
         builder.setSmallIcon(iconResId);
         builder.setContentTitle(contentTitle);
         builder.setLargeIcon(largeIcon);
