--- conflicted
+++ resolved
@@ -246,12 +246,7 @@
         }
     }
 
-<<<<<<< HEAD
-    void phoneAccountSelected(String callId, PhoneAccountHandle accountHandle,
-            boolean setDefault) {
-=======
     void phoneAccountSelected(String callId, PhoneAccountHandle accountHandle, boolean setDefault) {
->>>>>>> d27ad14e
         if (mPhone != null) {
             getTelecommCallById(callId).phoneAccountSelected(accountHandle, setDefault);
         }  else {
