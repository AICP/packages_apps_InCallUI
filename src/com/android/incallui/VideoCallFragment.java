/*
 * Copyright (C) 2014 The Android Open Source Project
 *
 * Licensed under the Apache License, Version 2.0 (the "License");
 * you may not use this file except in compliance with the License.
 * You may obtain a copy of the License at
 *
 *      http://www.apache.org/licenses/LICENSE-2.0
 *
 * Unless required by applicable law or agreed to in writing, software
 * distributed under the License is distributed on an "AS IS" BASIS,
 * WITHOUT WARRANTIES OR CONDITIONS OF ANY KIND, either express or implied.
 * See the License for the specific language governing permissions and
 * limitations under the License
 */

package com.android.incallui;

import android.content.Context;
import android.content.res.Configuration;
import android.content.res.Resources;
import android.graphics.Point;
import android.graphics.SurfaceTexture;
import android.os.Bundle;
import android.telecom.Connection;
import android.telecom.VideoProfile;
import android.view.Display;
import android.view.LayoutInflater;
import android.view.Surface;
import android.view.TextureView;
import android.view.View;
import android.view.ViewGroup;
import android.view.ViewStub;
import android.view.ViewTreeObserver;
import android.widget.Toast;

import com.google.common.base.Objects;

/**
 * Fragment containing video calling surfaces.
 */
public class VideoCallFragment extends BaseFragment<VideoCallPresenter,
        VideoCallPresenter.VideoCallUi> implements VideoCallPresenter.VideoCallUi {
    private static final String TAG = VideoCallFragment.class.getSimpleName();
    private static final boolean DEBUG = false;

    /**
     * Used to indicate that the surface dimensions are not set.
     */
    private static final int DIMENSIONS_NOT_SET = -1;

    /**
     * Surface ID for the display surface.
     */
    public static final int SURFACE_DISPLAY = 1;

    /**
     * Surface ID for the preview surface.
     */
    public static final int SURFACE_PREVIEW = 2;

    /**
     * Used to indicate that the UI rotation is unknown.
     */
    public static final int ORIENTATION_UNKNOWN = -1;

    /**
     * Invalid resource id.
     */
    public static final int INVALID_RESOURCE_ID = -1;


    // Static storage used to retain the video surfaces across Activity restart.
    // TextureViews are not parcelable, so it is not possible to store them in the saved state.
    private static boolean sVideoSurfacesInUse = false;
    private static VideoCallSurface sPreviewSurface = null;
    private static VideoCallSurface sDisplaySurface = null;
    private static Point sDisplaySize = null;

    /**
     * {@link ViewStub} holding the video call surfaces.  This is the parent for the
     * {@link VideoCallFragment}.  Used to ensure that the video surfaces are only inflated when
     * required.
     */
    private ViewStub mVideoViewsStub;

    /**
     * Inflated view containing the video call surfaces represented by the {@link ViewStub}.
     */
    private View mVideoViews;

    /**
     * {@code True} when the entering the activity again after a restart due to orientation change.
     */
    private boolean mIsActivityRestart;

    /**
     * {@code True} when the layout of the activity has been completed.
     */
    private boolean mIsLayoutComplete = false;

    /**
     * {@code True} if in landscape mode.
     */
    private boolean mIsLandscape;

    /**
     * Inner-class representing a {@link TextureView} and its associated {@link SurfaceTexture} and
     * {@link Surface}.  Used to manage the lifecycle of these objects across device orientation
     * changes.
     */
<<<<<<< HEAD
    private class VideoCallSurface implements TextureView.SurfaceTextureListener,
            View.OnClickListener, View.OnAttachStateChangeListener {
=======
    private static class VideoCallSurface implements TextureView.SurfaceTextureListener,
            View.OnClickListener {
>>>>>>> 8bef4612
        private int mSurfaceId;
        private VideoCallPresenter mPresenter;
        private TextureView mTextureView;
        private SurfaceTexture mSavedSurfaceTexture;
        private Surface mSavedSurface;
        private boolean mIsDoneWithSurface;
        private int mWidth = DIMENSIONS_NOT_SET;
        private int mHeight = DIMENSIONS_NOT_SET;

        /**
         * Creates an instance of a {@link VideoCallSurface}.
         *
         * @param surfaceId The surface ID of the surface.
         * @param textureView The {@link TextureView} for the surface.
         */
        public VideoCallSurface(VideoCallPresenter presenter, int surfaceId,
                TextureView textureView) {
            this(presenter, surfaceId, textureView, DIMENSIONS_NOT_SET, DIMENSIONS_NOT_SET);
        }

        /**
         * Creates an instance of a {@link VideoCallSurface}.
         *
         * @param surfaceId The surface ID of the surface.
         * @param textureView The {@link TextureView} for the surface.
         * @param width The width of the surface.
         * @param height The height of the surface.
         */
        public VideoCallSurface(VideoCallPresenter presenter,int surfaceId, TextureView textureView,
                int width, int height) {
            Log.d(this, "VideoCallSurface: surfaceId=" + surfaceId +
                    " width=" + width + " height=" + height);
            mPresenter = presenter;
            mWidth = width;
            mHeight = height;
            mSurfaceId = surfaceId;

            recreateView(textureView);
        }

        /**
         * Recreates a {@link VideoCallSurface} after a device orientation change.  Re-applies the
         * saved {@link SurfaceTexture} to the
         *
         * @param view The {@link TextureView}.
         */
        public void recreateView(TextureView view) {
            if (DEBUG) {
                Log.i(TAG, "recreateView: " + view);
            }

            if (mTextureView == view) {
                return;
            }

            mTextureView = view;
            mTextureView.setSurfaceTextureListener(this);
            mTextureView.setOnClickListener(this);
<<<<<<< HEAD
            mTextureView.addOnAttachStateChangeListener(this);
=======

            final boolean areSameSurfaces =
                    Objects.equal(mSavedSurfaceTexture, mTextureView.getSurfaceTexture());
            Log.d(this, "recreateView: SavedSurfaceTexture=" + mSavedSurfaceTexture
                    + " areSameSurfaces=" + areSameSurfaces);
            if (mSavedSurfaceTexture != null && !areSameSurfaces) {
                mTextureView.setSurfaceTexture(mSavedSurfaceTexture);
                if (createSurface(mWidth, mHeight)) {
                    onSurfaceCreated();
                }
            }
            mIsDoneWithSurface = false;
        }

        public void resetPresenter(VideoCallPresenter presenter) {
            Log.d(this, "resetPresenter: CurrentPresenter=" + mPresenter + " NewPresenter="
                    + presenter);
            mPresenter = presenter;
>>>>>>> 8bef4612
        }

        /**
         * Handles {@link SurfaceTexture} callback to indicate that a {@link SurfaceTexture} has
         * been successfully created.
         *
         * @param surfaceTexture The {@link SurfaceTexture} which has been created.
         * @param width The width of the {@link SurfaceTexture}.
         * @param height The height of the {@link SurfaceTexture}.
         */
        @Override
        public void onSurfaceTextureAvailable(SurfaceTexture surfaceTexture, int width,
                int height) {
            boolean surfaceCreated;
            if (DEBUG) {
                Log.i(TAG, "onSurfaceTextureAvailable: " + surfaceTexture);
            }
            // Where there is no saved {@link SurfaceTexture} available, use the newly created one.
            // If a saved {@link SurfaceTexture} is available, we are re-creating after an
            // orientation change.
            Log.d(this, " onSurfaceTextureAvailable mSurfaceId=" + mSurfaceId + " surfaceTexture="
                    + surfaceTexture + " width=" + width
                    + " height=" + height + " mSavedSurfaceTexture=" + mSavedSurfaceTexture);
            Log.d(this, " onSurfaceTextureAvailable VideoCallPresenter=" + mPresenter);
            if (mSavedSurfaceTexture == null) {
                mSavedSurfaceTexture = surfaceTexture;
                surfaceCreated = createSurface(width, height);
            } else {
                // A saved SurfaceTexture was found.
                Log.d(this, " onSurfaceTextureAvailable: Replacing with cached surface...");
                mTextureView.setSurfaceTexture(mSavedSurfaceTexture);
                surfaceCreated = true;
            }

            // Inform presenter that the surface is available.
            if (surfaceCreated) {
                onSurfaceCreated();
            }
        }

        private void onSurfaceCreated() {
            if (mPresenter != null) {
                mPresenter.onSurfaceCreated(mSurfaceId);
            } else {
                Log.e(this, "onSurfaceTextureAvailable: Presenter is null");
            }
        }

        /**
         * Handles a change in the {@link SurfaceTexture}'s size.
         *
         * @param surfaceTexture The {@link SurfaceTexture}.
         * @param width The new width.
         * @param height The new height.
         */
        @Override
        public void onSurfaceTextureSizeChanged(SurfaceTexture surfaceTexture, int width,
                int height) {
            // Not handled
        }

        /**
         * Handles {@link SurfaceTexture} destruct callback, indicating that it has been destroyed.
         *
         * @param surfaceTexture The {@link SurfaceTexture}.
         * @return {@code True} if the {@link TextureView} can release the {@link SurfaceTexture}.
         */
        @Override
        public boolean onSurfaceTextureDestroyed(SurfaceTexture surfaceTexture) {
            /**
             * Destroying the surface texture; inform the presenter so it can null the surfaces.
             */
            Log.d(this, " onSurfaceTextureDestroyed mSurfaceId=" + mSurfaceId + " surfaceTexture="
                    + surfaceTexture + " SavedSurfaceTexture=" + mSavedSurfaceTexture
                    + " SavedSurface=" + mSavedSurface);
            Log.d(this, " onSurfaceTextureDestroyed VideoCallPresenter=" + mPresenter);

            // Notify presenter if it is not null.
            onSurfaceDestroyed();

            if (mIsDoneWithSurface) {
                onSurfaceReleased();
                if (mSavedSurface != null) {
                    mSavedSurface.release();
                    mSavedSurface = null;
                }
            }
            return mIsDoneWithSurface;
        }

        private void onSurfaceDestroyed() {
            if (mPresenter != null) {
                mPresenter.onSurfaceDestroyed(mSurfaceId);
            } else {
                Log.e(this, "onSurfaceTextureDestroyed: Presenter is null.");
            }
        }

        /**
         * Handles {@link SurfaceTexture} update callback.
         * @param surface
         */
        @Override
        public void onSurfaceTextureUpdated(SurfaceTexture surface) {
            // Not Handled
        }

        @Override
        public void onViewAttachedToWindow(View v) {
            if (DEBUG) {
                Log.i(TAG, "OnViewAttachedToWindow");
            }
            if (mSavedSurfaceTexture != null) {
                mTextureView.setSurfaceTexture(mSavedSurfaceTexture);
            }
        }

        @Override
        public void onViewDetachedFromWindow(View v) {}

        /**
         * Retrieves the current {@link TextureView}.
         *
         * @return The {@link TextureView}.
         */
        public TextureView getTextureView() {
            return mTextureView;
        }

        /**
         * Called by the user presenter to indicate that the surface is no longer required due to a
         * change in video state.  Releases and clears out the saved surface and surface textures.
         */
        public void setDoneWithSurface() {
            Log.d(this, "setDoneWithSurface: SavedSurface=" + mSavedSurface
                    + " SavedSurfaceTexture=" + mSavedSurfaceTexture);
            mIsDoneWithSurface = true;
            if (mTextureView != null && mTextureView.isAvailable()) {
                return;
            }

            if (mSavedSurface != null) {
                onSurfaceReleased();
                mSavedSurface.release();
                mSavedSurface = null;
            }
            if (mSavedSurfaceTexture != null) {
                mSavedSurfaceTexture.release();
                mSavedSurfaceTexture = null;
            }
        }

        private void onSurfaceReleased() {
            if (mPresenter != null) {
                mPresenter.onSurfaceReleased(mSurfaceId);
            } else {
                Log.d(this, "setDoneWithSurface: Presenter is null.");
            }
        }

        /**
         * Retrieves the saved surface instance.
         *
         * @return The surface.
         */
        public Surface getSurface() {
            return mSavedSurface;
        }

        /**
         * Sets the dimensions of the surface.
         *
         * @param width The width of the surface, in pixels.
         * @param height The height of the surface, in pixels.
         */
        public void setSurfaceDimensions(int width, int height) {
            Log.d(this, "setSurfaceDimensions, width=" + width + " height=" + height);
            mWidth = width;
            mHeight = height;

            if (mSavedSurfaceTexture != null) {
                Log.d(this, "setSurfaceDimensions, mSavedSurfaceTexture is NOT equal to null.");
                createSurface(width, height);
            }
        }

        /**
         * Creates the {@link Surface}, adjusting the {@link SurfaceTexture} buffer size.
         * @param width The width of the surface to create.
         * @param height The height of the surface to create.
         */
        private boolean createSurface(int width, int height) {
            Log.d(this, "createSurface mSavedSurfaceTexture=" + mSavedSurfaceTexture
                    + " mSurfaceId =" + mSurfaceId + " mWidth " + width + " mHeight=" + height);
            if (width != DIMENSIONS_NOT_SET && height != DIMENSIONS_NOT_SET
                    && mSavedSurfaceTexture != null) {
                mSavedSurfaceTexture.setDefaultBufferSize(width, height);
                mSavedSurface = new Surface(mSavedSurfaceTexture);
                return true;
            }
            return false;
        }

        /**
         * Handles a user clicking the surface, which is the trigger to toggle the full screen
         * Video UI.
         *
         * @param view The view receiving the click.
         */
        @Override
        public void onClick(View view) {
            if (mPresenter != null) {
                mPresenter.onSurfaceClick(mSurfaceId);
            } else {
                Log.e(this, "onClick: Presenter is null.");
            }
        }
    };

    @Override
    public void onCreate(Bundle savedInstanceState) {
        super.onCreate(savedInstanceState);
        mIsActivityRestart = sVideoSurfacesInUse;
    }

    /**
     * Handles creation of the activity and initialization of the presenter.
     *
     * @param savedInstanceState The saved instance state.
     */
    @Override
    public void onActivityCreated(Bundle savedInstanceState) {
        super.onActivityCreated(savedInstanceState);

        mIsLandscape = getResources().getConfiguration().orientation
                == Configuration.ORIENTATION_LANDSCAPE;

        Log.d(this, "onActivityCreated: IsLandscape=" + mIsLandscape);
        getPresenter().init(getActivity());
    }

    /**
     * Handles creation of the fragment view.
     *
     * @param inflater The inflater.
     * @param container The view group containing the fragment.
     * @param savedInstanceState The saved instance state.
     * @return
     */
    @Override
    public View onCreateView(LayoutInflater inflater, ViewGroup container,
            Bundle savedInstanceState) {
        super.onCreateView(inflater, container, savedInstanceState);

        final View view = inflater.inflate(R.layout.video_call_fragment, container, false);

        return view;
    }

    /**
     * Centers the display view vertically for portrait orientation, and horizontally for
     * lanscape orientations.  The view is centered within the available space not occupied by
     * the call card.
     *
     * @param displayVideo The video view to center.
     */
    private void centerDisplayView(View displayVideo) {
        // In a lansdcape layout we need to ensure we horizontally center the view based on whether
        // the layout is left-to-right or right-to-left.
        // In a left-to-right locale, the space for the video view is to the right of the call card
        // so we need to translate it in the +X direction.
        // In a right-to-left locale, the space for the video view is to the left of the call card
        // so we need to translate it in the -X direction.
        final boolean isLayoutRtl = InCallPresenter.isRtl();
<<<<<<< HEAD
=======

        ViewGroup.LayoutParams params = displayVideo.getLayoutParams();
>>>>>>> 8bef4612
        float spaceBesideCallCard = InCallPresenter.getInstance().getSpaceBesideCallCard();
        Log.d(this, "centerDisplayView: IsLandscape= " + mIsLandscape + " Layout width: " +
                params.width + " height: " + params.height + " spaceBesideCallCard: "
                + spaceBesideCallCard);
        if (mIsLandscape) {
            float videoViewTranslation = params.width / 2
                    - spaceBesideCallCard / 2;
            if (isLayoutRtl) {
                displayVideo.setTranslationX(-videoViewTranslation);
            } else {
                displayVideo.setTranslationX(videoViewTranslation);
            }
        } else {
            float videoViewTranslation = params.height / 2
                    - spaceBesideCallCard / 2;
            displayVideo.setTranslationY(videoViewTranslation);
        }
    }

    /**
     * After creation of the fragment view, retrieves the required views.
     *
     * @param view The fragment view.
     * @param savedInstanceState The saved instance state.
     */
    @Override
    public void onViewCreated(View view, Bundle savedInstanceState) {
        super.onViewCreated(view, savedInstanceState);
        Log.d(this, "onViewCreated: VideoSurfacesInUse=" + sVideoSurfacesInUse);

        mVideoViewsStub = (ViewStub) view.findViewById(R.id.videoCallViewsStub);

        // If the surfaces are already in use, we have just changed orientation or otherwise
        // re-created the fragment.  In this case we need to inflate the video call views and
        // restore the surfaces.
        if (sVideoSurfacesInUse) {
            inflateVideoCallViews();
        }
    }

    @Override
    public void onStop() {
        super.onStop();
        Log.d(this, "onStop:");
    }

    @Override
    public void onPause() {
        super.onPause();
        Log.d(this, "onPause:");
    }

    @Override
    public void onDestroyView() {
        super.onDestroyView();
        Log.d(this, "onDestroyView:");
    }

    /**
     * Creates the presenter for the {@link VideoCallFragment}.
     * @return The presenter instance.
     */
    @Override
    public VideoCallPresenter createPresenter() {
        Log.d(this, "createPresenter");
        VideoCallPresenter presenter = new VideoCallPresenter();
        onPresenterChanged(presenter);
        return presenter;
    }

    /**
     * @return The user interface for the presenter, which is this fragment.
     */
    @Override
    VideoCallPresenter.VideoCallUi getUi() {
        return this;
    }

    /**
     * Inflate video surfaces.
     *
     * @param show {@code True} if the video surfaces should be shown.
     */
    private void inflateVideoUi(boolean show) {
        int visibility = show ? View.VISIBLE : View.GONE;
        getView().setVisibility(visibility);

        if (show) {
            inflateVideoCallViews();
        }

        if (mVideoViews != null) {
            mVideoViews.setVisibility(visibility);
        }
    }

    /**
     * Show or hide preview and incoming video views
     */
    public void showVideoViews(boolean showPreview, boolean showIncoming) {
        inflateVideoUi(true);

        View incomingVideoView = mVideoViews.findViewById(R.id.incomingVideo);
        View previewVideoView = mVideoViews.findViewById(R.id.previewVideo);

        if (incomingVideoView != null) {
            incomingVideoView.setVisibility(showIncoming ? View.VISIBLE : View.INVISIBLE);
        }
        if (previewVideoView != null) {
            previewVideoView.setVisibility(showPreview ? View.VISIBLE : View.INVISIBLE);
        }
    }

    /**
     * Hide all video views.
     */
    public void hideVideoUi() {
        inflateVideoUi(false);
    }

    /**
     * Displays a message on the UI that the video call quality has changed.
     *
     */
    @Override
    public void showVideoQualityChanged(int videoQuality) {
        Log.d(this, "showVideoQualityChanged. Video quality changed to " + videoQuality);

        final Context context = getActivity();
        if (context == null) {
            Log.e(this, "showVideoQualityChanged - Activity is null. Return");
            return;
        }

        final Resources resources = context.getResources();

        int videoQualityResourceId = R.string.video_quality_unknown;
        switch (videoQuality) {
            case VideoProfile.QUALITY_HIGH:
                videoQualityResourceId = R.string.video_quality_high;
                break;
            case VideoProfile.QUALITY_MEDIUM:
                videoQualityResourceId = R.string.video_quality_medium;
                break;
            case VideoProfile.QUALITY_LOW:
                videoQualityResourceId = R.string.video_quality_low;
                break;
            default:
                break;
        }

        String videoQualityChangedText = resources.getString(R.string.video_quality_changed) +
            resources.getString(videoQualityResourceId);

        Toast.makeText(context, videoQualityChangedText, Toast.LENGTH_SHORT).show();
    }

    /**
     * Displays a message on the UI that the call substate has changed.
     *
     */
    @Override
    public void showCallSubstateChanged(int callSubstate) {
        Log.d(this, "showCallSubstateChanged - call substate changed to "  + callSubstate);

        final Context context = getActivity();
        if (context == null) {
            Log.e(this, "showCallSubstateChanged - Activity is null. Return");
            return;
        }

        final Resources resources = context.getResources();

        String callSubstateChangedText = "";

        if (isEnabled(Connection.SUBSTATE_AUDIO_CONNECTED_SUSPENDED, callSubstate)) {
            callSubstateChangedText +=
                resources.getString(R.string.call_substate_connected_suspended_audio);
        }

        if (isEnabled(Connection.SUBSTATE_VIDEO_CONNECTED_SUSPENDED, callSubstate)) {
            callSubstateChangedText +=
                resources.getString(R.string.call_substate_connected_suspended_video);
        }

        if (isEnabled(Connection.SUBSTATE_AVP_RETRY, callSubstate)) {
            callSubstateChangedText +=
                resources.getString(R.string.call_substate_avp_retry);
        }

        if (isNotEnabled(Connection.SUBSTATE_ALL, callSubstate)) {
            callSubstateChangedText = resources.getString(R.string.call_substate_call_resumed);
        }

        if (!callSubstateChangedText.isEmpty()) {
            String callSubstateLabelText = resources.getString(R.string.call_substate_label);
            Toast.makeText(context, callSubstateLabelText + callSubstateChangedText,
                Toast.LENGTH_SHORT).show();
        }
    }

    boolean isEnabled(int mask, int callSubstate) {
        return (mask & callSubstate) == mask;
    }

    boolean isNotEnabled(int mask, int callSubstate) {
        return (mask & callSubstate) == 0;
    }

    /**
     * Cleans up the video telephony surfaces.  Used when the presenter indicates a change to an
     * audio-only state.  Since the surfaces are static, it is important to ensure they are cleaned
     * up promptly.
     */
    @Override
    public void cleanupSurfaces() {
        Log.d(this, "cleanupSurfaces");
        if (sDisplaySurface != null) {
            sDisplaySurface.setDoneWithSurface();
            sDisplaySurface = null;
        }
        if (sPreviewSurface != null) {
            sPreviewSurface.setDoneWithSurface();
            sPreviewSurface = null;
        }
        sVideoSurfacesInUse = false;
    }

    private void onPresenterChanged(VideoCallPresenter presenter) {
        Log.d(this, "onPresenterChanged: Presenter=" + presenter);
        if (sDisplaySurface != null) {
            sDisplaySurface.resetPresenter(presenter);;
        }
        if (sPreviewSurface != null) {
            sPreviewSurface.resetPresenter(presenter);
        }
    }

    @Override
    public boolean isActivityRestart() {
        Log.d(this, "isActivityRestart " + mIsActivityRestart);
        return mIsActivityRestart;
    }

    /**
     * @return {@code True} if the display video surface has been created.
     */
    @Override
    public boolean isDisplayVideoSurfaceCreated() {
        boolean ret = sDisplaySurface != null && sDisplaySurface.getSurface() != null;
        Log.d(this, " isDisplayVideoSurfaceCreated returns " + ret);
        return ret;
    }

    /**
     * @return {@code True} if the preview video surface has been created.
     */
    @Override
    public boolean isPreviewVideoSurfaceCreated() {
        boolean ret = sPreviewSurface != null && sPreviewSurface.getSurface() != null;
        Log.d(this, " isPreviewVideoSurfaceCreated returns " + ret);
        return ret;
    }

    /**
     * {@link android.view.Surface} on which incoming video for a video call is displayed.
     * {@code Null} until the video views {@link android.view.ViewStub} is inflated.
     */
    @Override
    public Surface getDisplayVideoSurface() {
        return sDisplaySurface == null ? null : sDisplaySurface.getSurface();
    }

    /**
     * {@link android.view.Surface} on which a preview of the outgoing video for a video call is
     * displayed.  {@code Null} until the video views {@link android.view.ViewStub} is inflated.
     */
    @Override
    public Surface getPreviewVideoSurface() {
        return sPreviewSurface == null ? null : sPreviewSurface.getSurface();
    }

    /**
     * Changes the dimensions of the preview surface.  Called when the dimensions change due to a
     * device orientation change.
     *
     * @param width The new width.
     * @param height The new height.
     */
    @Override
    public void setPreviewSize(int width, int height) {
        Log.d(this, "setPreviewSize: width=" + width + " height=" + height);
        if (sPreviewSurface != null) {
            TextureView preview = sPreviewSurface.getTextureView();

            if (preview == null ) {
                return;
            }

            ViewGroup.LayoutParams params = preview.getLayoutParams();
            params.width = width;
            params.height = height;
            preview.setLayoutParams(params);

            int rotation = InCallPresenter.toRotationAngle(getCurrentRotation());
            int rotationAngle = 360 - rotation;
            preview.setRotation(rotationAngle);
            Log.d(this, "setPreviewSize: rotation=" + rotation +
                    " rotationAngle=" + rotationAngle);

        }
    }

    @Override
    public void setPreviewSurfaceSize(int width, int height) {
        final boolean isPreviewSurfaceAvailable = sPreviewSurface != null;
        Log.d(this, "setPreviewSurfaceSize: width=" + width + " height=" + height +
                " isPreviewSurfaceAvailable=" + isPreviewSurfaceAvailable);
        if (isPreviewSurfaceAvailable) {
            sPreviewSurface.setSurfaceDimensions(width, height);
        }
    }

    /**
     * returns UI's current orientation.
     */
    @Override
    public int getCurrentRotation() {
        try {
            return getActivity().getWindowManager().getDefaultDisplay().getRotation();
        } catch (Exception e) {
            Log.e(this, "getCurrentRotation: Retrieving current rotation failed. Ex=" + e);
        }
        return ORIENTATION_UNKNOWN;
    }

    /**
     * Changes the dimensions of the display video surface. Called when the dimensions change due to
     * a peer resolution update
     *
     * @param width The new width.
     * @param height The new height.
     */
    @Override
    public void setDisplayVideoSize(int width, int height) {
        Log.d(this, "setDisplayVideoSize: width=" + width + " height=" + height);
        if (sDisplaySurface != null) {
            TextureView displayVideo = sDisplaySurface.getTextureView();
            if (displayVideo == null) {
                Log.e(this, "Display Video texture view is null. Bail out");
                return;
            }
            sDisplaySize = new Point(width, height);
            setSurfaceSizeAndTranslation(displayVideo, sDisplaySize);
        } else {
            Log.e(this, "Display Video Surface is null. Bail out");
        }
    }

    /**
     * Sets the call's data usage value
     *
     * @param context the current context
     * @param dataUsage the data usage value
     */
    @Override
    public void setCallDataUsage(Context context, long dataUsage) {
        Log.d(this, "setDataUsage: dataUsage = " + dataUsage);
        Toast.makeText(context, "dataUsage=" + dataUsage, Toast.LENGTH_LONG).show();
    }

    private int fromCallSessionEvent(int event) {
        switch (event) {
            case Connection.VideoProvider.SESSION_EVENT_RX_PAUSE:
                return R.string.player_stopped;
            case Connection.VideoProvider.SESSION_EVENT_RX_RESUME:
                return R.string.player_started;
            case Connection.VideoProvider.SESSION_EVENT_CAMERA_FAILURE:
                return R.string.camera_not_ready;
            case Connection.VideoProvider.SESSION_EVENT_CAMERA_READY:
                return R.string.camera_ready;
            default:
                return R.string.unknown_call_session_event;
        }
    }

    /**
     * Sets the call's data usage value
     *
     * @param context the current context
     * @param event the call session event
     */
    @Override
    public void displayCallSessionEvent(int event) {
        Log.d(this, "displayCallSessionEvent: event = " + event);
        Context context = getActivity();
        String msg = context.getResources().getString(fromCallSessionEvent(event));
        Toast.makeText(context, msg, Toast.LENGTH_SHORT).show();
    }

    /**
     * Determines the size of the device screen.
     *
     * @return {@link Point} specifying the width and height of the screen.
     */
    @Override
    public Point getScreenSize() {
        // Get current screen size.
        Display display = getActivity().getWindowManager().getDefaultDisplay();
        Point size = new Point();
        display.getSize(size);

        return size;
    }

    /**
     * Inflates the {@link ViewStub} containing the incoming and outgoing surfaces, if necessary,
     * and creates {@link VideoCallSurface} instances to track the surfaces.
     */
    private void inflateVideoCallViews() {
        Log.d(this, "inflateVideoCallViews");
        if (mVideoViews == null ) {
            mVideoViews = mVideoViewsStub.inflate();
        }

        if (mVideoViews != null) {
            TextureView displaySurface = (TextureView) mVideoViews.findViewById(R.id.incomingVideo);

            Log.d(this, "inflateVideoCallViews: sVideoSurfacesInUse=" + sVideoSurfacesInUse);
            //If peer adjusted screen size is not available, set screen size to default display size
            Point screenSize = sDisplaySize == null ? getScreenSize() : sDisplaySize;
            setSurfaceSizeAndTranslation(displaySurface, screenSize);

            if (!sVideoSurfacesInUse) {
                // Where the video surfaces are not already in use (first time creating them),
                // setup new VideoCallSurface instances to track them.
                Log.d(this, " inflateVideoCallViews screenSize" + screenSize);

                sDisplaySurface = new VideoCallSurface(getPresenter(), SURFACE_DISPLAY,
                        (TextureView) mVideoViews.findViewById(R.id.incomingVideo), screenSize.x,
                        screenSize.y);
                sPreviewSurface = new VideoCallSurface(getPresenter(), SURFACE_PREVIEW,
                        (TextureView) mVideoViews.findViewById(R.id.previewVideo));
                sVideoSurfacesInUse = true;
            } else {
                // In this case, the video surfaces are already in use (we are recreating the
                // Fragment after a destroy/create cycle resulting from a rotation.
                sDisplaySurface.recreateView((TextureView) mVideoViews.findViewById(
                        R.id.incomingVideo));
                sPreviewSurface.recreateView((TextureView) mVideoViews.findViewById(
                        R.id.previewVideo));
            }

            // Attempt to center the incoming video view, if it is in the layout.
            final ViewTreeObserver observer = mVideoViews.getViewTreeObserver();
            observer.addOnGlobalLayoutListener(new ViewTreeObserver.OnGlobalLayoutListener() {
                @Override
                public void onGlobalLayout() {
                    // Check if the layout includes the incoming video surface -- this will only be the
                    // case for a video call.
                    View displayVideo = mVideoViews.findViewById(R.id.incomingVideo);
                    if (displayVideo != null) {
                        centerDisplayView(displayVideo);
                    }
                    mIsLayoutComplete = true;

                    // Remove the listener so we don't continually re-layout.
                    ViewTreeObserver observer = mVideoViews.getViewTreeObserver();
                    if (observer.isAlive()) {
                        observer.removeOnGlobalLayoutListener(this);
                    }
                }
            });
        }
    }

    /**
     * Resizes a surface so that it has the same size as the full screen and so that it is
     * centered vertically below the call card.
     *
     * @param textureView The {@link TextureView} to resize and position.
     * @param size The size of the screen.
     */
    private void setSurfaceSizeAndTranslation(TextureView textureView, Point size) {
        // Set the surface to have that size.
        ViewGroup.LayoutParams params = textureView.getLayoutParams();
        params.width = size.x;
        params.height = size.y;
        textureView.setLayoutParams(params);
        Log.d(this, "setSurfaceSizeAndTranslation: Size=" + size + "IsLayoutComplete=" +
                mIsLayoutComplete + "IsLandscape=" + mIsLandscape);

        // It is only possible to center the display view if layout of the views has completed.
        // It is only after layout is complete that the dimensions of the Call Card has been
        // established, which is a prerequisite to centering the view.
        // Incoming video calls will center the view
        if (mIsLayoutComplete) {
            centerDisplayView(textureView);
        }
    }
}<|MERGE_RESOLUTION|>--- conflicted
+++ resolved
@@ -109,13 +109,8 @@
      * {@link Surface}.  Used to manage the lifecycle of these objects across device orientation
      * changes.
      */
-<<<<<<< HEAD
-    private class VideoCallSurface implements TextureView.SurfaceTextureListener,
-            View.OnClickListener, View.OnAttachStateChangeListener {
-=======
     private static class VideoCallSurface implements TextureView.SurfaceTextureListener,
             View.OnClickListener {
->>>>>>> 8bef4612
         private int mSurfaceId;
         private VideoCallPresenter mPresenter;
         private TextureView mTextureView;
@@ -174,9 +169,6 @@
             mTextureView = view;
             mTextureView.setSurfaceTextureListener(this);
             mTextureView.setOnClickListener(this);
-<<<<<<< HEAD
-            mTextureView.addOnAttachStateChangeListener(this);
-=======
 
             final boolean areSameSurfaces =
                     Objects.equal(mSavedSurfaceTexture, mTextureView.getSurfaceTexture());
@@ -195,7 +187,6 @@
             Log.d(this, "resetPresenter: CurrentPresenter=" + mPresenter + " NewPresenter="
                     + presenter);
             mPresenter = presenter;
->>>>>>> 8bef4612
         }
 
         /**
@@ -470,11 +461,8 @@
         // In a right-to-left locale, the space for the video view is to the left of the call card
         // so we need to translate it in the -X direction.
         final boolean isLayoutRtl = InCallPresenter.isRtl();
-<<<<<<< HEAD
-=======
 
         ViewGroup.LayoutParams params = displayVideo.getLayoutParams();
->>>>>>> 8bef4612
         float spaceBesideCallCard = InCallPresenter.getInstance().getSpaceBesideCallCard();
         Log.d(this, "centerDisplayView: IsLandscape= " + mIsLandscape + " Layout width: " +
                 params.width + " height: " + params.height + " spaceBesideCallCard: "
